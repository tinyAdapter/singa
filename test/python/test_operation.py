# Licensed to the Apache Software Foundation (ASF) under one
# or more contributor license agreements.  See the NOTICE file
# distributed with this work for additional information
# regarding copyright ownership.  The ASF licenses this file
# to you under the Apache License, Version 2.0 (the
# "License"); you may not use this file except in compliance
# with the License.  You may obtain a copy of the License at
#
#   http://www.apache.org/licenses/LICENSE-2.0
#
# Unless required by applicable law or agreed to in writing, software
# distributed under the License is distributed on an "AS IS" BASIS,
# WITHOUT WARRANTIES OR CONDITIONS OF ANY KIND, either express or implied.
# See the License for the specific language governing permissions and
# limitations under the License.
# =============================================================================

import unittest
from builtins import str

from singa import tensor
from singa import singa_wrap as singa
from singa import autograd

from cuda_helper import gpu_dev, cpu_dev

import numpy as np

autograd.training = True

CTensor = singa.Tensor

dy = CTensor([2, 1, 2, 2])
singa.Gaussian(0.0, 1.0, dy)

        
def _tuple_to_string(t):
    lt = [str(x) for x in t]
    return '(' + ', '.join(lt) + ')'


def prepare_inputs_targets_for_rnn_test():
    x_0 = np.random.random((2, 3)).astype(np.float32)
    x_1 = np.random.random((2, 3)).astype(np.float32)
    x_2 = np.random.random((2, 3)).astype(np.float32)

    h_0 = np.zeros((2, 2)).astype(
        np.float32)  

    t_0 = np.random.random((2, 2)).astype(np.float32)
    t_1 = np.random.random((2, 2)).astype(np.float32)
    t_2 = np.random.random((2, 2)).astype(np.float32)

    x0 = tensor.Tensor(device=gpu_dev, data=x_0)
    x1 = tensor.Tensor(device=gpu_dev, data=x_1)
    x2 = tensor.Tensor(device=gpu_dev, data=x_2)

    h0 = tensor.Tensor(device=gpu_dev, data=h_0)

    t0 = tensor.Tensor(device=gpu_dev, data=t_0)
    t1 = tensor.Tensor(device=gpu_dev, data=t_1)
    t2 = tensor.Tensor(device=gpu_dev, data=t_2)

    inputs = [x0, x1, x2]
    targets = [t0, t1, t2]
    return inputs, targets, h0


class TestPythonOperation(unittest.TestCase):

    def check_shape(self, actual, expect):
        self.assertEqual(actual, expect, 'shape mismatch, actual shape is %s'
                         ' exepcted is %s' % (_tuple_to_string(actual),
                                              _tuple_to_string(expect))
                         )


    def test_Greater_cpu(self):
        x0 = np.array([-0.9, -0.3, -0.1, 0.1, 0.5, 0.9]).reshape(3, 2).astype(np.float32)
        x1 = np.array([0, -0.3, 0, 0.1, 0, 0.9]).reshape(3, 2).astype(np.float32)
        y = np.greater(x0,x1)
        x0 = tensor.from_numpy(x0)
        x1 = tensor.from_numpy(x1)
        x0.to_device(cpu_dev)
        x1.to_device(cpu_dev)

        result = autograd.greater(x0,x1)

        np.testing.assert_array_almost_equal(tensor.to_numpy(result), y, decimal=5)
    def test_Greater_gpu(self):
        x0 = np.array([-0.9, -0.3, -0.1, 0.1, 0.5, 0.9]).reshape(3, 2).astype(np.float32)
        x1 = np.array([0, -0.3, 0, 0.1, 0, 0.9]).reshape(3, 2).astype(np.float32)
        y = np.greater(x0,x1)
        x0 = tensor.from_numpy(x0)
        x1 = tensor.from_numpy(x1)
        x0.to_device(gpu_dev)
        x1.to_device(gpu_dev)
        result = autograd.greater(x0,x1)
        np.testing.assert_array_almost_equal(tensor.to_numpy(result), y, decimal=5)

    def test_conv2d_gpu(self):
        # (in_channels, out_channels, kernel_size)
        conv_0 = autograd.Conv2d(3, 1, 2)
        conv_without_bias_0 = autograd.Conv2d(3, 1, 2, bias=False)

        gpu_input_tensor = tensor.Tensor(shape=(2, 3, 3, 3), device=gpu_dev)
        gpu_input_tensor.gaussian(0.0, 1.0)

        dy = tensor.Tensor(shape=(2, 1, 2, 2), device=gpu_dev)
        dy.gaussian(0.0, 1.0)

        y = conv_0(gpu_input_tensor)  # PyTensor
        dx, dW, db = y.creator.backward(dy.data)  # CTensor

        self.check_shape(y.shape, (2, 1, 2, 2))
        self.check_shape(dx.shape(), (2, 3, 3, 3))
        self.check_shape(dW.shape(), (1, 3, 2, 2))
        self.check_shape(db.shape(), (1,))

        # forward without bias
        y_without_bias = conv_without_bias_0(gpu_input_tensor)
        self.check_shape(y_without_bias.shape, (2, 1, 2, 2))

    def test_sum_cpu(self):
        x = np.array([0.1,-1.0,0.4,4.0,-0.9,9.0]).reshape(3,2).astype(np.float32)
        x1 = np.array([0.1,1.0,0.4,4.0,0.9,9.0]).reshape(3,2).astype(np.float32)
        y = x+x1
        dy = np.ones((3, 2), dtype = np.float32)
        grad0=dy
        grad1=dy
        x = tensor.from_numpy(x)
        x1 = tensor.from_numpy(x1)
        dy = tensor.from_numpy(dy)
        x.to_device(cpu_dev)
        x1.to_device(cpu_dev)
        dy.to_device(cpu_dev)

        result = autograd.sum(x,x1)
        dx0,dx1 = result.creator.backward(dy.data)


        np.testing.assert_array_almost_equal(tensor.to_numpy(result), y, decimal=5)
        np.testing.assert_array_almost_equal(tensor.to_numpy(tensor.from_raw_tensor(dx0)), grad0, decimal=5)
        np.testing.assert_array_almost_equal(tensor.to_numpy(tensor.from_raw_tensor(dx1)), grad1, decimal=5)

    def test_sum_gpu(self):
        x = np.array([0.1,-1.0,0.4,4.0,-0.9,9.0]).reshape(3,2).astype(np.float32)
        x1 = np.array([0.1,1.0,0.4,4.0,0.9,9.0]).reshape(3,2).astype(np.float32)
        y = x+x1
        dy = np.ones((3, 2), dtype = np.float32)
        grad0=dy
        grad1=dy
        x = tensor.from_numpy(x)
        x1 = tensor.from_numpy(x1)
        dy = tensor.from_numpy(dy)
        x.to_device(gpu_dev)
        x1.to_device(gpu_dev)
        dy.to_device(gpu_dev)

        result = autograd.sum(x,x1)
        dx0,dx1 = result.creator.backward(dy.data)


        np.testing.assert_array_almost_equal(tensor.to_numpy(result), y, decimal=5)
        np.testing.assert_array_almost_equal(tensor.to_numpy(tensor.from_raw_tensor(dx0)), grad0, decimal=5)
        np.testing.assert_array_almost_equal(tensor.to_numpy(tensor.from_raw_tensor(dx1)), grad1, decimal=5)

    def test_conv2d_cpu(self):
        # (in_channels, out_channels, kernel_size)
        conv_1 = autograd.Conv2d(3, 1, 2)
        conv_without_bias_1 = autograd.Conv2d(3, 1, 2, bias=False)

        cpu_input_tensor = tensor.Tensor(shape=(2, 3, 3, 3), device=cpu_dev)
        cpu_input_tensor.gaussian(0.0, 1.0)

        y = conv_1(cpu_input_tensor)  # PyTensor
        dx, dW, db = y.creator.backward(dy)  # CTensor

        self.check_shape(y.shape, (2, 1, 2, 2))
        self.check_shape(dx.shape(), (2, 3, 3, 3))
        self.check_shape(dW.shape(), (1, 3, 2, 2))
        self.check_shape(db.shape(), (1,))

        # forward without bias
        y_without_bias = conv_without_bias_1(cpu_input_tensor)
        self.check_shape(y_without_bias.shape, (2, 1, 2, 2))

    def test_SeparableConv2d_gpu(self):
        # SeparableConv2d(in_channels, out_channels, kernel_size)
        separ_conv=autograd.SeparableConv2d(8, 16, 3, padding=1)

        x=np.random.random((10,8,28,28)).astype(np.float32)
        x=tensor.Tensor(device=gpu_dev, data=x)

        y1 = separ_conv.depthwise_conv(x)
        y2 = separ_conv.point_conv(y1)

        dy1, dW_depth, _ = y2.creator.backward(y2.data)
        dx, dW_spacial, _ = y1.creator.backward(dy1)

        self.check_shape(y2.shape, (10, 16, 28, 28))

        self.check_shape(dy1.shape(), (10, 8, 28, 28))
        self.check_shape(dW_depth.shape(), (16, 8, 1, 1))

        self.check_shape(dx.shape(), (10, 8, 28, 28))
        self.check_shape(dW_spacial.shape(), (8, 1, 3, 3))

        y = separ_conv(x)
        self.check_shape(y.shape, (10, 16, 28, 28))


    def test_batchnorm2d_gpu(self):
        batchnorm_0 = autograd.BatchNorm2d(3)

        gpu_input_tensor = tensor.Tensor(shape=(2, 3, 3, 3), device=gpu_dev)
        gpu_input_tensor.gaussian(0.0, 1.0)

        dy = gpu_input_tensor.clone().data

        y = batchnorm_0(gpu_input_tensor)
        dx, ds, db = y.creator.backward(dy)

        self.check_shape(y.shape, (2, 3, 3, 3))
        self.check_shape(dx.shape(), (2, 3, 3, 3))
        self.check_shape(ds.shape(), (3,))
        self.check_shape(db.shape(), (3,))

    def test_vanillaRNN_gpu_tiny_ops_shape_check(self):
        # gradients shape check.
        inputs, target, h0 = prepare_inputs_targets_for_rnn_test()
        rnn = autograd.RNN(3, 2)

        hs, _ = rnn(inputs, h0)

        loss = autograd.softmax_cross_entropy(hs[0], target[0])
        for i in range(1, len(hs)):
            l = autograd.softmax_cross_entropy(hs[i], target[i])
            loss = autograd.add(loss, l)
        # d=autograd.infer_dependency(loss.creator)
        # print(d)
        for t, dt in autograd.backward(loss):
            self.check_shape(t.shape, dt.shape)

    def test_LSTM_gpu_tiny_ops_shape_check(self):
        # gradients shape check.
        inputs, target, h0 = prepare_inputs_targets_for_rnn_test()
        c_0 = np.random.random((2, 1)).astype(np.float32)
        c0 = tensor.Tensor(device=gpu_dev, data=c_0)

        rnn = autograd.LSTM(3, 2)

        hs, _, _ = rnn(inputs, (h0, c0))
        loss = autograd.softmax_cross_entropy(hs[0], target[0])

        for i in range(1, len(hs)):
            l = autograd.softmax_cross_entropy(hs[i], target[i])
            loss = autograd.add(loss, l)
        # d=autograd.infer_dependency(loss.creator)
        # print(d)
        for t, dt in autograd.backward(loss):
            self.check_shape(t.shape, dt.shape)

    def gradients_check(self, func, param, autograds, h=0.0005, df=1):
        # param: PyTensor
        # autograds: numpy_tensor
        p = tensor.to_numpy(param)
        it = np.nditer(p, flags=['multi_index'], op_flags=['readwrite'])
        while not it.finished:
            idx = it.multi_index
            diff = np.zeros_like(p)
            diff[idx] += h
            diff = tensor.from_numpy(diff)
            diff.to_device(gpu_dev)

            param += diff
            pos = func()
            pos = tensor.to_numpy(pos)

            param -= diff
            param -= diff
            neg = func()
            neg = tensor.to_numpy(neg)

            numerical_grad = np.sum((pos - neg) * df) / (2 * h)
            #print((autograds[idx] - numerical_grad)/numerical_grad)
            # threshold set as -5% to +5%
            #self.assertAlmostEqual((autograds[idx] - numerical_grad)/(numerical_grad+0.0000001), 0., places=1)
            self.assertAlmostEqual(
                autograds[idx] - numerical_grad, 0., places=2)

            it.iternext()

    def test_numerical_gradients_check_for_vallina_rnn(self):
        inputs, target, h0 = prepare_inputs_targets_for_rnn_test()

        rnn = autograd.RNN(3, 2)

        def valinna_rnn_forward():
            hs, _ = rnn(inputs, h0)

            loss = autograd.softmax_cross_entropy(hs[0], target[0])
            for i in range(1, len(hs)):
                l = autograd.softmax_cross_entropy(hs[i], target[i])
                loss = autograd.add(loss, l)
            #grads = autograd.gradients(loss)
            return loss

        loss1 = valinna_rnn_forward()
        auto_grads = autograd.gradients(loss1)

        for param in rnn.params:
            auto_grad = tensor.to_numpy(auto_grads[param])

            self.gradients_check(valinna_rnn_forward, param, auto_grad)

    def test_numerical_gradients_check_for_lstm(self):
        inputs, target, h0 = prepare_inputs_targets_for_rnn_test()
        c_0 = np.zeros((2, 2)).astype(np.float32)
        c0 = tensor.Tensor(device=gpu_dev, data=c_0)

        rnn = autograd.LSTM(3, 2)

        def lstm_forward():
            hs, _, _ = rnn(inputs, (h0, c0))

            loss = autograd.softmax_cross_entropy(hs[0], target[0])
            for i in range(1, len(hs)):
                l = autograd.softmax_cross_entropy(hs[i], target[i])
                loss = autograd.add(loss, l)
            return loss

        loss1 = lstm_forward()
        auto_grads = autograd.gradients(loss1)

        for param in rnn.params:
            auto_grad = tensor.to_numpy(auto_grads[param])

            self.gradients_check(lstm_forward, param, auto_grad)

    def test_MeanSquareError(self):
        X=np.array([4.3,5.4,3.3,3.6,5.7,6.0]).reshape(3,2).astype(np.float32)
        T=np.array([4.4,5.3,3.2,3.7,5.4,6.3]).reshape(3,2).astype(np.float32)
        x=tensor.from_numpy(X)
        t=tensor.from_numpy(T)
        x.to_device(gpu_dev)
        t.to_device(gpu_dev)

        loss= autograd.mse_loss(x,t)
        dx=loss.creator.backward()[0]

        loss_np=tensor.to_numpy(loss)[0]
        self.assertAlmostEqual(loss_np, 0.0366666, places=4)
        self.check_shape(dx.shape(), (3, 2))
        
    def test_Abs(self):
        X=np.array([0.8,-1.2,3.3,-3.6,-0.5,0.5]).reshape(3,2).astype(np.float32)
        XT=np.array([0.8,1.2,3.3,3.6,0.5,0.5]).reshape(3,2).astype(np.float32)
        x=tensor.from_numpy(X)
        x.to_device(gpu_dev)

        result=autograd.abs(x)
        dx=result.creator.backward(x.data)

        np.testing.assert_array_almost_equal(tensor.to_numpy(result), XT)
        self.check_shape(dx.shape(), (3, 2))


    def test_Mean_gpu(self):
        x0 = np.array([-0.9, -0.3, -0.1, 0.1, 0.5, 0.9]).reshape(3, 2).astype(np.float32)
        x1 = np.array([0, -0.3, 0, 0.1, 0, 0.9]).reshape(3, 2).astype(np.float32)
        y = (x0+x1)/2
        grad=np.ones(x0.shape)/2
        x0 = tensor.from_numpy(x0)
        x1 = tensor.from_numpy(x1)
        x0.to_device(gpu_dev)
        x1.to_device(gpu_dev)

        result = autograd.mean(x0,x1)
        dy = tensor.from_numpy(np.ones((3,2)).astype(np.float32))
        dy.to_device(gpu_dev)
        dx0,dx1 = result.creator.backward(dy.data)

        np.testing.assert_array_almost_equal(tensor.to_numpy(result), y, decimal=5)
        np.testing.assert_array_almost_equal(tensor.to_numpy(tensor.from_raw_tensor(dx0)), grad, decimal=5)
        np.testing.assert_array_almost_equal(tensor.to_numpy(tensor.from_raw_tensor(dx1)), grad, decimal=5)

    def test_Mean_cpu(self):
        x0 = np.array([-0.9, -0.3, -0.1, 0.1, 0.5, 0.9]).reshape(3, 2).astype(np.float32)
        x1 = np.array([0, -0.3, 0, 0.1, 0, 0.9]).reshape(3, 2).astype(np.float32)
        y = (x0+x1)/2
        grad=np.ones(x0.shape)/2
        x0 = tensor.from_numpy(x0)
        x1 = tensor.from_numpy(x1)
        x0.to_device(cpu_dev)
        x1.to_device(cpu_dev)

        result = autograd.mean(x0,x1)
        dy = tensor.from_numpy(np.ones((3,2)).astype(np.float32))
        dy.to_device(cpu_dev)
        dx0,dx1 = result.creator.backward(dy.data)

        np.testing.assert_array_almost_equal(tensor.to_numpy(result), y, decimal=5)
        np.testing.assert_array_almost_equal(tensor.to_numpy(tensor.from_raw_tensor(dx0)), grad, decimal=5)
        np.testing.assert_array_almost_equal(tensor.to_numpy(tensor.from_raw_tensor(dx1)), grad, decimal=5)

    def test_Exp(self):
        X=np.array([0.8,-1.2,3.3,-3.6,-0.5,0.5]).reshape(3,2).astype(np.float32)
        XT=np.exp(X)
        x=tensor.from_numpy(X)
        x.to_device(gpu_dev)

        result=autograd.exp(x)
        dx=result.creator.backward(x.data)

        np.testing.assert_array_almost_equal(tensor.to_numpy(result), XT, decimal=5)
        self.check_shape(dx.shape(), (3, 2))

    def test_Identity_cpu(self):
        x = np.array([-0.9, -0.3, -0.1, 0.1, 0.5, 0.9]).reshape(3, 2).astype(np.float32)
        y = x.copy()
        grad=np.ones(x.shape)
        x = tensor.from_numpy(x)
        x.to_device(cpu_dev)

        result = autograd.identity(x)
        dy = tensor.from_numpy(np.ones((3,2)).astype(np.float32))
        dy.to_device(cpu_dev)
        dx = result.creator.backward(dy.data)

        np.testing.assert_array_almost_equal(tensor.to_numpy(result), y, decimal=5)
        np.testing.assert_array_almost_equal(tensor.to_numpy(tensor.from_raw_tensor(dx)), grad, decimal=5)
        self.check_shape(dx.shape(), (3, 2))
    def test_Identity_gpu(self):
        x = np.array([-0.9, -0.3, -0.1, 0.1, 0.5, 0.9]).reshape(3, 2).astype(np.float32)
        y = x.copy()
        grad=np.ones(x.shape)
        x = tensor.from_numpy(x)
        x.to_device(gpu_dev)

        result = autograd.identity(x)
        dy = tensor.from_numpy(np.ones((3,2)).astype(np.float32))
        dy.to_device(gpu_dev)
        dx = result.creator.backward(dy.data)

        np.testing.assert_array_almost_equal(tensor.to_numpy(result), y, decimal=5)
        np.testing.assert_array_almost_equal(tensor.to_numpy(tensor.from_raw_tensor(dx)), grad, decimal=5)
        self.check_shape(dx.shape(), (3, 2))

    def test_LeakyRelu(self):
        X=np.array([0.8,-1.2,3.3,-3.6,-0.5,0.5]).reshape(3,2).astype(np.float32)
        XT=np.array([0.8,-0.012,3.3,-0.036,-0.005,0.5]).reshape(3,2).astype(np.float32)
        x=tensor.from_numpy(X)
        x.to_device(gpu_dev)

        result=autograd.leakyrelu(x)

        dx=result.creator.backward(x.data)

        np.testing.assert_array_almost_equal(tensor.to_numpy(result), XT)
        self.check_shape(dx.shape(), (3, 2))

    def test_Cos_cpu(self):
        X = np.array([0.8, -1.2, 3.3, -3.6, -0.5, 0.5]).reshape(3, 2).astype(np.float32)
        XT = np.cos(X)
        DY = np.ones((3, 2), dtype = np.float32)

        x = tensor.from_numpy(X)
        dy = tensor.from_numpy(DY)
        x.to_device(cpu_dev)
        dy.to_device(cpu_dev)

        result = autograd.cos(x)
        dx = result.creator.backward(dy.data)

        G = - np.sin(X)
        DX = np.multiply(G, DY)

        np.testing.assert_array_almost_equal(tensor.to_numpy(result), XT, decimal=5)
        np.testing.assert_array_almost_equal(tensor.to_numpy(tensor.from_raw_tensor(dx)), DX, decimal=5)

    def test_Cos_gpu(self):
        X = np.array([0.8, -1.2, 3.3, -3.6, -0.5, 0.5]).reshape(3, 2).astype(np.float32)
        XT = np.cos(X)
        DY = np.ones((3, 2), dtype = np.float32)

        x = tensor.from_numpy(X)
        dy = tensor.from_numpy(DY)
        x.to_device(gpu_dev)
        dy.to_device(gpu_dev)

        result = autograd.cos(x)
        dx = result.creator.backward(dy.data)

        G = - np.sin(X)
        DX = np.multiply(G, DY)

        np.testing.assert_array_almost_equal(tensor.to_numpy(result), XT, decimal=5)
        np.testing.assert_array_almost_equal(tensor.to_numpy(tensor.from_raw_tensor(dx)), DX, decimal=5)

    def test_Cosh_cpu(self):
        X = np.array([0.8, -1.2, 3.3, -3.6, -0.5, 0.5]).reshape(3, 2).astype(np.float32)
        XT = np.cosh(X)
        DY = np.ones((3, 2), dtype = np.float32)

        x = tensor.from_numpy(X)
        dy = tensor.from_numpy(DY)
        x.to_device(cpu_dev)
        dy.to_device(cpu_dev)

        result = autograd.cosh(x)
        dx = result.creator.backward(dy.data)

        G = np.sinh(X)
        DX = np.multiply(G, DY)

        np.testing.assert_array_almost_equal(tensor.to_numpy(result), XT, decimal=5)
        np.testing.assert_array_almost_equal(tensor.to_numpy(tensor.from_raw_tensor(dx)), DX, decimal=5)

    def test_Cosh_gpu(self):
        X = np.array([0.8, -1.2, 3.3, -3.6, -0.5, 0.5]).reshape(3, 2).astype(np.float32)
        XT = np.cosh(X)
        DY = np.ones((3, 2), dtype = np.float32)

        x = tensor.from_numpy(X)
        dy = tensor.from_numpy(DY)
        x.to_device(gpu_dev)
        dy.to_device(gpu_dev)

        result = autograd.cosh(x)
        dx = result.creator.backward(dy.data)

        G = np.sinh(X)
        DX = np.multiply(G, DY)

        np.testing.assert_array_almost_equal(tensor.to_numpy(result), XT, decimal=5)
        np.testing.assert_array_almost_equal(tensor.to_numpy(tensor.from_raw_tensor(dx)), DX, decimal=5)

    def test_Acos_cpu(self):
        X = np.array([-0.9, -0.3, -0.1, 0.1, 0.5, 0.9]).reshape(3, 2).astype(np.float32)
        XT = np.arccos(X)
        DY = np.ones((3, 2), dtype = np.float32)

        x = tensor.from_numpy(X)
        dy = tensor.from_numpy(DY)
        x.to_device(cpu_dev)
        dy.to_device(cpu_dev)

        result = autograd.acos(x)
        dx = result.creator.backward(dy.data)

        G = - 1.0 / np.sqrt( 1.0 - np.square(X) )  
        DX = np.multiply(G, DY)

        np.testing.assert_array_almost_equal(tensor.to_numpy(result), XT, decimal=5)
        np.testing.assert_array_almost_equal(tensor.to_numpy(tensor.from_raw_tensor(dx)), DX, decimal=5)

    def test_Acos_gpu(self):
        X = np.array([-0.9, -0.3, -0.1, 0.1, 0.5, 0.9]).reshape(3, 2).astype(np.float32)
        XT = np.arccos(X)
        DY = np.ones((3, 2), dtype = np.float32)

        x = tensor.from_numpy(X)
        dy = tensor.from_numpy(DY)
        x.to_device(gpu_dev)
        dy.to_device(gpu_dev)

        result = autograd.acos(x)
        dx = result.creator.backward(dy.data)

        G = - 1.0 / np.sqrt( 1.0 - np.square(X) )  
        DX = np.multiply(G, DY)

        np.testing.assert_array_almost_equal(tensor.to_numpy(result), XT, decimal=5)
        np.testing.assert_array_almost_equal(tensor.to_numpy(tensor.from_raw_tensor(dx)), DX, decimal=5)

    def test_Acosh_cpu(self):
        X = np.array([1.1, 1.5, 1.9, 2.2, 2.5, 2.8]).reshape(3, 2).astype(np.float32)
        XT = np.arccosh(X)
        DY = np.ones((3, 2), dtype = np.float32)

        x = tensor.from_numpy(X)
        dy = tensor.from_numpy(DY)
        x.to_device(cpu_dev)
        dy.to_device(cpu_dev)

        result = autograd.acosh(x)
        dx = result.creator.backward(dy.data)

        G = 1.0 / np.multiply( np.sqrt( X - 1.0 ) , np.sqrt( X + 1.0 ) )
        DX = np.multiply(G, DY)

        np.testing.assert_array_almost_equal(tensor.to_numpy(result), XT, decimal=5)
        np.testing.assert_array_almost_equal(tensor.to_numpy(tensor.from_raw_tensor(dx)), DX, decimal=5)

    def test_Acosh_gpu(self):
        X = np.array([1.1, 1.5, 1.9, 2.2, 2.5, 2.8]).reshape(3, 2).astype(np.float32)
        XT = np.arccosh(X)
        DY = np.ones((3, 2), dtype = np.float32)

        x = tensor.from_numpy(X)
        dy = tensor.from_numpy(DY)
        x.to_device(gpu_dev)
        dy.to_device(gpu_dev)

        result = autograd.acosh(x)
        dx = result.creator.backward(dy.data)

        G = 1.0 / np.multiply( np.sqrt( X - 1.0 ) , np.sqrt( X + 1.0 ) )
        DX = np.multiply(G, DY)

        np.testing.assert_array_almost_equal(tensor.to_numpy(result), XT, decimal=5)
        np.testing.assert_array_almost_equal(tensor.to_numpy(tensor.from_raw_tensor(dx)), DX, decimal=5)

    def test_Sin_cpu(self):
        X = np.array([0.8, -1.2, 3.3, -3.6, -0.5, 0.5]).reshape(3, 2).astype(np.float32)
        XT = np.sin(X)
        DY = np.ones((3, 2), dtype = np.float32)

        x = tensor.from_numpy(X)
        dy = tensor.from_numpy(DY)
        x.to_device(cpu_dev)
        dy.to_device(cpu_dev)

        result = autograd.sin(x)
        dx = result.creator.backward(dy.data)

        G = np.cos(X)
        DX = np.multiply(G, DY)

        np.testing.assert_array_almost_equal(tensor.to_numpy(result), XT, decimal=5)
        np.testing.assert_array_almost_equal(tensor.to_numpy(tensor.from_raw_tensor(dx)), DX, decimal=5)

    def test_Sin_gpu(self):
        X = np.array([0.8, -1.2, 3.3, -3.6, -0.5, 0.5]).reshape(3, 2).astype(np.float32)
        XT = np.sin(X)
        DY = np.ones((3, 2), dtype = np.float32)

        x = tensor.from_numpy(X)
        dy = tensor.from_numpy(DY)
        x.to_device(gpu_dev)
        dy.to_device(gpu_dev)

        result = autograd.sin(x)
        dx = result.creator.backward(dy.data)

        G = np.cos(X)
        DX = np.multiply(G, DY)

        np.testing.assert_array_almost_equal(tensor.to_numpy(result), XT, decimal=5)
        np.testing.assert_array_almost_equal(tensor.to_numpy(tensor.from_raw_tensor(dx)), DX, decimal=5)

    def test_Sinh_cpu(self):
        X = np.array([0.8, -1.2, 3.3, -3.6, -0.5, 0.5]).reshape(3, 2).astype(np.float32)
        XT = np.sinh(X)
        DY = np.ones((3, 2), dtype = np.float32)

        x = tensor.from_numpy(X)
        dy = tensor.from_numpy(DY)
        x.to_device(cpu_dev)
        dy.to_device(cpu_dev)

        result = autograd.sinh(x)
        dx = result.creator.backward(dy.data)

        G = np.cosh(X)
        DX = np.multiply(G, DY)

        np.testing.assert_array_almost_equal(tensor.to_numpy(result), XT, decimal=5)
        np.testing.assert_array_almost_equal(tensor.to_numpy(tensor.from_raw_tensor(dx)), DX, decimal=5)

    def test_Sinh_gpu(self):
        X = np.array([0.8, -1.2, 3.3, -3.6, -0.5, 0.5]).reshape(3, 2).astype(np.float32)
        XT = np.sinh(X)
        DY = np.ones((3, 2), dtype = np.float32)

        x = tensor.from_numpy(X)
        dy = tensor.from_numpy(DY)
        x.to_device(gpu_dev)
        dy.to_device(gpu_dev)

        result = autograd.sinh(x)
        dx = result.creator.backward(dy.data)

        G = np.cosh(X)
        DX = np.multiply(G, DY)

        np.testing.assert_array_almost_equal(tensor.to_numpy(result), XT, decimal=5)
        np.testing.assert_array_almost_equal(tensor.to_numpy(tensor.from_raw_tensor(dx)), DX, decimal=5)

    def test_Asin_cpu(self):
        X = np.array([-0.9, -0.3, -0.1, 0.1, 0.5, 0.9]).reshape(3, 2).astype(np.float32)
        XT = np.arcsin(X)
        DY = np.ones((3, 2), dtype = np.float32)

        x = tensor.from_numpy(X)
        dy = tensor.from_numpy(DY)
        x.to_device(cpu_dev)
        dy.to_device(cpu_dev)

        result = autograd.asin(x)
        dx = result.creator.backward(dy.data)

        G = 1.0 / np.sqrt( 1.0 - np.square(X) )
        DX = np.multiply(G, DY)

        np.testing.assert_array_almost_equal(tensor.to_numpy(result), XT, decimal=5)
        np.testing.assert_array_almost_equal(tensor.to_numpy(tensor.from_raw_tensor(dx)), DX, decimal=5)

    def test_Asin_gpu(self):
        X = np.array([-0.9, -0.3, -0.1, 0.1, 0.5, 0.9]).reshape(3, 2).astype(np.float32)
        XT = np.arcsin(X)
        DY = np.ones((3, 2), dtype = np.float32)

        x = tensor.from_numpy(X)
        dy = tensor.from_numpy(DY)
        x.to_device(gpu_dev)
        dy.to_device(gpu_dev)

        result = autograd.asin(x)
        dx = result.creator.backward(dy.data)

        G = 1.0 / np.sqrt( 1.0 - np.square(X) )
        DX = np.multiply(G, DY)

        np.testing.assert_array_almost_equal(tensor.to_numpy(result), XT, decimal=5)
        np.testing.assert_array_almost_equal(tensor.to_numpy(tensor.from_raw_tensor(dx)), DX, decimal=5)

    def test_Asinh_cpu(self):
        X = np.array([-0.9, -0.3, -0.1, 0.1, 0.5, 0.9]).reshape(3, 2).astype(np.float32)
        XT = np.arcsinh(X)
        DY = np.ones((3, 2), dtype = np.float32)

        x = tensor.from_numpy(X)
        dy = tensor.from_numpy(DY)
        x.to_device(cpu_dev)
        dy.to_device(cpu_dev)

        result = autograd.asinh(x)
        dx = result.creator.backward(dy.data)

        G = 1.0 / np.sqrt( np.square(X) + 1.0 )
        DX = np.multiply(G, DY)

        np.testing.assert_array_almost_equal(tensor.to_numpy(result), XT, decimal=5)
        np.testing.assert_array_almost_equal(tensor.to_numpy(tensor.from_raw_tensor(dx)), DX, decimal=5)

    def test_Less_gpu(self):
        x0 = np.array([-0.9, -0.3, -0.1, 0.1, 0.5, 0.9]).reshape(3, 2).astype(np.float32)
        x1 = np.array([0, -0.3, 0, 0.1, 0, 0.9]).reshape(3, 2).astype(np.float32)
        y = np.less(x0,x1)
        x0 = tensor.from_numpy(x0)
        x1 = tensor.from_numpy(x1)
        x0.to_device(gpu_dev)
        x1.to_device(gpu_dev)

        result = autograd.less(x0,x1)
        np.testing.assert_array_almost_equal(tensor.to_numpy(result), y, decimal=5)

    def test_Less_cpu(self):
        x0 = np.array([-0.9, -0.3, -0.1, 0.1, 0.5, 0.9]).reshape(3, 2).astype(np.float32)
        x1 = np.array([0, -0.3, 0, 0.1, 0, 0.9]).reshape(3, 2).astype(np.float32)
        y = np.less(x0,x1)
        x0 = tensor.from_numpy(x0)
        x1 = tensor.from_numpy(x1)
        x0.to_device(cpu_dev)
        x1.to_device(cpu_dev)

        result = autograd.less(x0,x1)

        np.testing.assert_array_almost_equal(tensor.to_numpy(result), y, decimal=5)

    def test_Asinh_gpu(self):
        X = np.array([-0.9, -0.3, -0.1, 0.1, 0.5, 0.9]).reshape(3, 2).astype(np.float32)
        XT = np.arcsinh(X)
        DY = np.ones((3, 2), dtype = np.float32)

        x = tensor.from_numpy(X)
        dy = tensor.from_numpy(DY)
        x.to_device(gpu_dev)
        dy.to_device(gpu_dev)

        result = autograd.asinh(x)
        dx = result.creator.backward(dy.data)

        G = 1.0 / np.sqrt( np.square(X) + 1.0 )
        DX = np.multiply(G, DY)

        np.testing.assert_array_almost_equal(tensor.to_numpy(result), XT, decimal=5)
        np.testing.assert_array_almost_equal(tensor.to_numpy(tensor.from_raw_tensor(dx)), DX, decimal=5)

    def test_Tan_cpu(self):
        X = np.array([0.8, -1.2, 3.3, -3.6, -0.5, 0.5]).reshape(3, 2).astype(np.float32)
        XT = np.tan(X)
        DY = np.ones((3, 2), dtype = np.float32)

        x = tensor.from_numpy(X)
        dy = tensor.from_numpy(DY)
        x.to_device(cpu_dev)
        dy.to_device(cpu_dev)

        result = autograd.tan(x)
        dx = result.creator.backward(dy.data)

        G = 1.0 / np.square( np.cos(X) ) 
        DX = np.multiply(G, DY)

        np.testing.assert_array_almost_equal(tensor.to_numpy(result), XT, decimal=5)
        np.testing.assert_array_almost_equal(tensor.to_numpy(tensor.from_raw_tensor(dx)), DX, decimal=5)

    def test_Tan_gpu(self):
        X = np.array([0.8, -1.2, 3.3, -3.6, -0.5, 0.5]).reshape(3, 2).astype(np.float32)
        XT = np.tan(X)
        DY = np.ones((3, 2), dtype = np.float32)

        x = tensor.from_numpy(X)
        dy = tensor.from_numpy(DY)
        x.to_device(gpu_dev)
        dy.to_device(gpu_dev)

        result = autograd.tan(x)
        dx = result.creator.backward(dy.data)

        G = 1.0 / np.square( np.cos(X) ) 
        DX = np.multiply(G, DY)

        np.testing.assert_array_almost_equal(tensor.to_numpy(result), XT, decimal=5)
        np.testing.assert_array_almost_equal(tensor.to_numpy(tensor.from_raw_tensor(dx)), DX, decimal=5)

    def test_Tanh_cpu(self):
        X = np.array([0.8, -1.2, 3.3, -3.6, -0.5, 0.5]).reshape(3, 2).astype(np.float32)
        XT = np.tanh(X)
        DY = np.ones((3, 2), dtype = np.float32)

        x = tensor.from_numpy(X)
        dy = tensor.from_numpy(DY)
        x.to_device(cpu_dev)
        dy.to_device(cpu_dev)

        result = autograd.tanh(x)
        dx = result.creator.backward(dy.data)

        G = 1.0 / np.square( np.cosh(X) ) 
        DX = np.multiply(G, DY)

        np.testing.assert_array_almost_equal(tensor.to_numpy(result), XT, decimal=5)
        np.testing.assert_array_almost_equal(tensor.to_numpy(tensor.from_raw_tensor(dx)), DX, decimal=5)

    def test_Tanh_gpu(self):
        X = np.array([0.8, -1.2, 3.3, -3.6, -0.5, 0.5]).reshape(3, 2).astype(np.float32)
        XT = np.tanh(X)
        DY = np.ones((3, 2), dtype = np.float32)

        x = tensor.from_numpy(X)
        dy = tensor.from_numpy(DY)
        x.to_device(gpu_dev)
        dy.to_device(gpu_dev)

        result = autograd.tanh(x)
        dx = result.creator.backward(dy.data)

        G = 1.0 / np.square( np.cosh(X) ) 
        DX = np.multiply(G, DY)

        np.testing.assert_array_almost_equal(tensor.to_numpy(result), XT, decimal=5)
        np.testing.assert_array_almost_equal(tensor.to_numpy(tensor.from_raw_tensor(dx)), DX, decimal=5)

    def test_Atan_cpu(self):
        X = np.array([-0.9, -0.3, -0.1, 0.1, 0.5, 0.9]).reshape(3, 2).astype(np.float32)
        XT = np.arctan(X)
        DY = np.ones((3, 2), dtype = np.float32)

        x = tensor.from_numpy(X)
        dy = tensor.from_numpy(DY)
        x.to_device(cpu_dev)
        dy.to_device(cpu_dev)

        result = autograd.atan(x)
        dx = result.creator.backward(dy.data)

        G = 1.0 / ( 1.0 + np.square(X) ) 
        DX = np.multiply(G, DY)

        np.testing.assert_array_almost_equal(tensor.to_numpy(result), XT, decimal=5)
        np.testing.assert_array_almost_equal(tensor.to_numpy(tensor.from_raw_tensor(dx)), DX, decimal=5)

    def test_Atan_gpu(self):
        X = np.array([-0.9, -0.3, -0.1, 0.1, 0.5, 0.9]).reshape(3, 2).astype(np.float32)
        XT = np.arctan(X)
        DY = np.ones((3, 2), dtype = np.float32)

        x = tensor.from_numpy(X)
        dy = tensor.from_numpy(DY)
        x.to_device(gpu_dev)
        dy.to_device(gpu_dev)

        result = autograd.atan(x)
        dx = result.creator.backward(dy.data)

        G = 1.0 / ( 1.0 + np.square(X) ) 
        DX = np.multiply(G, DY)

        np.testing.assert_array_almost_equal(tensor.to_numpy(result), XT, decimal=5)
        np.testing.assert_array_almost_equal(tensor.to_numpy(tensor.from_raw_tensor(dx)), DX, decimal=5)

    def test_Atanh_cpu(self):
        X = np.array([-0.9, -0.3, -0.1, 0.1, 0.5, 0.9]).reshape(3, 2).astype(np.float32)
        XT = np.arctanh(X)
        DY = np.ones((3, 2), dtype = np.float32)

        x = tensor.from_numpy(X)
        dy = tensor.from_numpy(DY)
        x.to_device(cpu_dev)
        dy.to_device(cpu_dev)

        result = autograd.atanh(x)
        dx = result.creator.backward(dy.data)

        G = 1.0 / ( 1.0 - np.square(X) ) 
        DX = np.multiply(G, DY)

        np.testing.assert_array_almost_equal(tensor.to_numpy(result), XT, decimal=5)
        np.testing.assert_array_almost_equal(tensor.to_numpy(tensor.from_raw_tensor(dx)), DX, decimal=5)

    def test_Atanh_gpu(self):
        X = np.array([-0.9, -0.3, -0.1, 0.1, 0.5, 0.9]).reshape(3, 2).astype(np.float32)
        XT = np.arctanh(X)
        DY = np.ones((3, 2), dtype = np.float32)

        x = tensor.from_numpy(X)
        dy = tensor.from_numpy(DY)
        x.to_device(gpu_dev)
        dy.to_device(gpu_dev)

        result = autograd.atanh(x)
        dx = result.creator.backward(dy.data)

        G = 1.0 / ( 1.0 - np.square(X) ) 
        DX = np.multiply(G, DY)

        np.testing.assert_array_almost_equal(tensor.to_numpy(result), XT, decimal=5)
        np.testing.assert_array_almost_equal(tensor.to_numpy(tensor.from_raw_tensor(dx)), DX, decimal=5)

    def test_Sub_cpu(self):
        X0 = np.array([7, -5, 0.2, -0.1, 0.3, 4]).reshape(3, 2).astype(np.float32)
        X1 = np.array([0.6, -1.3, 0.1, -0.1, 0.4, 0.3]).reshape(3, 2).astype(np.float32)
        XT = np.subtract(X0, X1)
        
        DY = np.ones((3, 2), dtype = np.float32)
        x0 = tensor.from_numpy(X0)
        x1 = tensor.from_numpy(X1)
        dy = tensor.from_numpy(DY)
        x0.to_device(cpu_dev)
        x1.to_device(cpu_dev)
        dy.to_device(cpu_dev)

        result = autograd.sub(x0, x1)
        dx0, dx1 = result.creator.backward(dy.data)

        DX0 = np.multiply(DY, 1.0)
        DX1 = np.multiply(DY, -1.0)

        np.testing.assert_array_almost_equal(tensor.to_numpy(result), XT, decimal=5)
        np.testing.assert_array_almost_equal(tensor.to_numpy(tensor.from_raw_tensor(dx0)), DX0, decimal=5)
        np.testing.assert_array_almost_equal(tensor.to_numpy(tensor.from_raw_tensor(dx1)), DX1, decimal=5)

    def test_Sub_gpu(self):
        X0 = np.array([7, -5, 0.2, -0.1, 0.3, 4]).reshape(3, 2).astype(np.float32)
        X1 = np.array([0.6, -1.3, 0.1, -0.1, 0.4, 0.3]).reshape(3, 2).astype(np.float32)
        XT = np.subtract(X0, X1)
        
        DY = np.ones((3, 2), dtype = np.float32)
        x0 = tensor.from_numpy(X0)
        x1 = tensor.from_numpy(X1)
        dy = tensor.from_numpy(DY)
        x0.to_device(gpu_dev)
        x1.to_device(gpu_dev)
        dy.to_device(gpu_dev)


        result = autograd.sub(x0, x1)
        dx0, dx1 = result.creator.backward(dy.data)
        DX0 = np.multiply(DY, 1.0)
        DX1 = np.multiply(DY, -1.0)

        np.testing.assert_array_almost_equal(tensor.to_numpy(result), XT, decimal=5)
        np.testing.assert_array_almost_equal(tensor.to_numpy(tensor.from_raw_tensor(dx0)), DX0, decimal=5)
        np.testing.assert_array_almost_equal(tensor.to_numpy(tensor.from_raw_tensor(dx1)), DX1, decimal=5)
        
    def test_Pow_cpu(self):
        X0 = np.array([7, 5, 0.2, 0.1, 0.3, 4]).reshape(3, 2).astype(np.float32)
        X1 = np.array([-1.0, 2.0, -1.0, -2.1, 1.0, -2.0]).reshape(3, 2).astype(np.float32)
        XT = np.power(X0, X1)
        
        DY = np.ones((3, 2), dtype = np.float32)
        x0 = tensor.from_numpy(X0)
        x1 = tensor.from_numpy(X1)
        dy = tensor.from_numpy(DY)
        x0.to_device(cpu_dev)
        x1.to_device(cpu_dev)
        dy.to_device(cpu_dev)

        result = autograd.pow(x0, x1)
        dx0, dx1 = result.creator.backward(dy.data)

        G0 =  np.multiply(X1, np.power(X0, (X1 - 1.0)) )
        DX0 = np.multiply(G0, DY)
        G1 = np.multiply(np.power(X0, X1), np.log(X0) )
        DX1 = np.multiply(G1, DY)

        np.testing.assert_array_almost_equal(tensor.to_numpy(result), XT, decimal=5)
        np.testing.assert_array_almost_equal(tensor.to_numpy(tensor.from_raw_tensor(dx0)), DX0, decimal=4)
        np.testing.assert_array_almost_equal(tensor.to_numpy(tensor.from_raw_tensor(dx1)), DX1, decimal=4)

    def test_Pow_gpu(self):
        X0 = np.array([7, 5, 0.2, 0.1, 0.3, 4]).reshape(3, 2).astype(np.float32)
        X1 = np.array([-1.0, 2.0, -1.0, -2.1, 1.0, -2.0]).reshape(3, 2).astype(np.float32)
        XT = np.power(X0, X1)
        
        DY = np.ones((3, 2), dtype = np.float32)
        x0 = tensor.from_numpy(X0)
        x1 = tensor.from_numpy(X1)
        dy = tensor.from_numpy(DY)
        x0.to_device(gpu_dev)
        x1.to_device(gpu_dev)
        dy.to_device(gpu_dev)

        result = autograd.pow(x0, x1)
        dx0, dx1 = result.creator.backward(dy.data)

        G0 =  np.multiply(X1, np.power(X0, (X1 - 1.0)) )
        DX0 = np.multiply(G0, DY)
        G1 = np.multiply(np.power(X0, X1), np.log(X0) )
        DX1 = np.multiply(G1, DY)

        np.testing.assert_array_almost_equal(tensor.to_numpy(result), XT, decimal=5)
        np.testing.assert_array_almost_equal(tensor.to_numpy(tensor.from_raw_tensor(dx0)), DX0, decimal=4)
        np.testing.assert_array_almost_equal(tensor.to_numpy(tensor.from_raw_tensor(dx1)), DX1, decimal=4)


    def test_SoftSign_cpu(self):
        # y = x / (1 + np.abs(x))
        X = np.array([0.8, -1.2, 3.3, -3.6, -0.5, 0.5]).reshape(3, 2).astype(np.float32)
        XT = X/(1 + np.absolute(X))
        DY = np.ones((3, 2), dtype = np.float32)

        x = tensor.from_numpy(X)
        dy = tensor.from_numpy(DY)
        x.to_device(cpu_dev)
        dy.to_device(cpu_dev)

        result = autograd.softsign(x)
        dx = result.creator.backward(dy.data)

        G = 1.0/np.square(np.absolute(X)+1.0)
        DX = np.multiply(G, DY)

        np.testing.assert_array_almost_equal(tensor.to_numpy(result), XT, decimal=5)
        np.testing.assert_array_almost_equal(tensor.to_numpy(tensor.from_raw_tensor(dx)), DX, decimal=5)
    
    def test_SoftSign_gpu(self):
        # y = x / (1 + np.abs(x))
        X = np.array([0.8, -1.2, 3.3, -3.6, -0.5, 0.5]).reshape(3, 2).astype(np.float32)
        XT = X/(1 + np.absolute(X))
        DY = np.ones((3, 2), dtype = np.float32)

        x = tensor.from_numpy(X)
        dy = tensor.from_numpy(DY)
        x.to_device(gpu_dev)
        dy.to_device(gpu_dev)

        result = autograd.softsign(x)
        dx = result.creator.backward(dy.data)

        G = 1.0/np.square(np.absolute(X)+1.0)
        DX = np.multiply(G, DY)

        np.testing.assert_array_almost_equal(tensor.to_numpy(result), XT, decimal=5)
        np.testing.assert_array_almost_equal(tensor.to_numpy(tensor.from_raw_tensor(dx)), DX, decimal=5)

    def test_SoftPlus_cpu(self):
        #y = np.log(np.exp(x) + 1)
        X = np.array([0.8, -1.2, 3.3, -3.6, -0.5, 0.5]).reshape(3, 2).astype(np.float32)
        XT = np.log(np.exp(X) + 1)
        DY = np.ones((3, 2), dtype = np.float32)

        x = tensor.from_numpy(X)
        dy = tensor.from_numpy(DY)
        x.to_device(cpu_dev)
        dy.to_device(cpu_dev)

        result = autograd.softplus(x)
        dx = result.creator.backward(dy.data)

        G = 1.0 / (1.0 + np.exp(-X))
        DX = np.multiply(G, DY)

        np.testing.assert_array_almost_equal(tensor.to_numpy(result), XT, decimal=5)
        np.testing.assert_array_almost_equal(tensor.to_numpy(tensor.from_raw_tensor(dx)), DX, decimal=5)
    
    def test_SoftPlus_gpu(self):
        #y = np.log(np.exp(x) + 1)
        X = np.array([0.8, -1.2, 3.3, -3.6, -0.5, 0.5]).reshape(3, 2).astype(np.float32)
        XT = np.log(np.exp(X) + 1)
        DY = np.ones((3, 2), dtype = np.float32)

        x = tensor.from_numpy(X)
        dy = tensor.from_numpy(DY)
        x.to_device(gpu_dev)
        dy.to_device(gpu_dev)

        result = autograd.softplus(x)
        dx = result.creator.backward(dy.data)

        G = 1.0 / (1.0 + np.exp(-X))
        DX = np.multiply(G, DY)

        np.testing.assert_array_almost_equal(tensor.to_numpy(result), XT, decimal=5)
        np.testing.assert_array_almost_equal(tensor.to_numpy(tensor.from_raw_tensor(dx)), DX, decimal=5)


    def test_unsqueeze_cpu(self):
        x = np.array([0.1,-1.0,0.4,4.0,-0.9,9.0]).reshape(1,2,3).astype(np.float32)
        y = x.reshape(1, 1, 2, 3, 1)
        dy = np.ones((1, 1, 2, 3, 1), dtype = np.float32)
        grad = dy.reshape(1,2,3)

        x = tensor.from_numpy(x)
        dy = tensor.from_numpy(dy)
        x.to_device(cpu_dev)
        dy.to_device(cpu_dev)

        result = autograd.unsqueeze(x,[0, 4])
        dx = result.creator.backward(dy.data)


        np.testing.assert_array_almost_equal(tensor.to_numpy(result), y, decimal=5)
        np.testing.assert_array_almost_equal(tensor.to_numpy(tensor.from_raw_tensor(dx)), grad, decimal=5)

    def test_unsqueeze_gpu(self):
        x = np.array([0.1,-1.0,0.4,4.0,-0.9,9.0]).reshape(1,2,3).astype(np.float32)
        y = x.reshape(1, 1, 2, 3, 1)
        dy = np.ones((1, 1, 2, 3, 1), dtype = np.float32)
        grad = dy.reshape(1,2,3)

        x = tensor.from_numpy(x)
        dy = tensor.from_numpy(dy)
        x.to_device(cpu_dev)
        dy.to_device(cpu_dev)

        result = autograd.unsqueeze(x,[0, 4])
        dx = result.creator.backward(dy.data)


        np.testing.assert_array_almost_equal(tensor.to_numpy(result), y, decimal=5)
        np.testing.assert_array_almost_equal(tensor.to_numpy(tensor.from_raw_tensor(dx)), grad, decimal=5)

    def test_Sqrt_cpu(self):
        X = np.array([0.1,1.0,0.4,4.0,0.9,9.0]).reshape(3,2).astype(np.float32)
        XT = np.sqrt(X)
        DY = np.ones((3, 2), dtype = np.float32)

        x = tensor.from_numpy(X)
        dy = tensor.from_numpy(DY)
        x.to_device(cpu_dev)
        dy.to_device(cpu_dev)

        result = autograd.sqrt(x)
        dx = result.creator.backward(dy.data)

        G = 0.5 * np.power(X, -0.5)
        DX = np.multiply(G, DY)

        np.testing.assert_array_almost_equal(tensor.to_numpy(result), XT, decimal=5)
        np.testing.assert_array_almost_equal(tensor.to_numpy(tensor.from_raw_tensor(dx)), DX, decimal=5)

    def test_Sqrt_gpu(self):
        X = np.array([0.1,1.0,0.4,4.0,0.9,9.0]).reshape(3,2).astype(np.float32)
        XT = np.sqrt(X)
        DY = np.ones((3, 2), dtype = np.float32)

        x = tensor.from_numpy(X)
        dy = tensor.from_numpy(DY)
        x.to_device(gpu_dev)
        dy.to_device(gpu_dev)

        result = autograd.sqrt(x)
        dx = result.creator.backward(dy.data)

        G = 0.5 * np.power(X, -0.5)
        DX = np.multiply(G, DY)

        np.testing.assert_array_almost_equal(tensor.to_numpy(result), XT, decimal=5)
        np.testing.assert_array_almost_equal(tensor.to_numpy(tensor.from_raw_tensor(dx)), DX, decimal=5)

    def test_transpose_cpu(self):
        x = np.random.randn(3,2,1)
        y = x.transpose(1,2,0)
        dy = np.random.randn(*(y.shape))
        grad = dy.transpose((2,0,1))

        x = tensor.from_numpy(x)
        dy = tensor.from_numpy(dy)
        x.to_device(cpu_dev)
        dy.to_device(cpu_dev)

        result = autograd.transpose(x,(1,2,0))
        dx = result.creator.backward(dy.data)
        np.testing.assert_array_almost_equal(tensor.to_numpy(result), y, decimal=5)
        np.testing.assert_array_almost_equal(tensor.to_numpy(tensor.from_raw_tensor(dx)), grad, decimal=5)

    def test_transpose_gpu(self):
        x = np.random.randn(3,2,1)
        y = x.transpose(1,2,0)
        dy = np.random.randn(*(y.shape))
        grad = dy.transpose((2,0,1))

        x = tensor.from_numpy(x)
        dy = tensor.from_numpy(dy)
        x.to_device(gpu_dev)
        dy.to_device(gpu_dev)

        result = autograd.transpose(x,(1,2,0))
        dx = result.creator.backward(dy.data)
        np.testing.assert_array_almost_equal(tensor.to_numpy(result), y, decimal=5)
        np.testing.assert_array_almost_equal(tensor.to_numpy(tensor.from_raw_tensor(dx)), grad, decimal=5)


    def test_Sign_cpu(self):
        X = np.array([0.8, -1.2, 3.3, -3.6, -0.5, 0.5]).reshape(3, 2).astype(np.float32)
        XT = np.sign(X)
        DY = np.ones((3, 2), dtype = np.float32)

        x = tensor.from_numpy(X)
        dy = tensor.from_numpy(DY)
        x.to_device(gpu_dev)
        dy.to_device(gpu_dev)
        result = autograd.sign(x)
        dx = result.creator.backward(dy.data)
        DX = np.multiply(DY,0)

        np.testing.assert_array_almost_equal(tensor.to_numpy(result), XT, decimal=5)
        np.testing.assert_array_almost_equal(tensor.to_numpy(tensor.from_raw_tensor(dx)), DX, decimal=5)


    def test_Sign_gpu(self):
        X = np.array([0.8, -1.2, 3.3, -3.6, -0.5, 0.5]).reshape(3, 2).astype(np.float32)
        XT = np.sign(X)
        DY = np.ones((3, 2), dtype = np.float32)

        x = tensor.from_numpy(X)
        dy = tensor.from_numpy(DY)
        x.to_device(gpu_dev)
        dy.to_device(gpu_dev)
        result = autograd.sign(x)
        dx = result.creator.backward(dy.data)
        DX = np.multiply(DY,0)
        np.testing.assert_array_almost_equal(tensor.to_numpy(result), XT, decimal=5)
        np.testing.assert_array_almost_equal(tensor.to_numpy(tensor.from_raw_tensor(dx)), DX, decimal=5)

    def test_Log_cpu(self):
        X = np.array([0.1,1.0,0.4,1.4,0.9,2.0]).reshape(3,2).astype(np.float32)
        XT = np.log(X)
        DY = np.ones((3, 2), dtype = np.float32)

        x = tensor.from_numpy(X)
        dy = tensor.from_numpy(DY)
        x.to_device(gpu_dev)
        dy.to_device(gpu_dev)
        result = autograd.log(x)
        dx = result.creator.backward(dy.data)
        #dx = 1/x
        G = 1.0 / X
        DX = np.multiply(G, DY)

        np.testing.assert_array_almost_equal(tensor.to_numpy(result), XT, decimal=5)
        np.testing.assert_array_almost_equal(tensor.to_numpy(tensor.from_raw_tensor(dx)), DX, decimal=5)

    def test_Log_gpu(self):
        X = np.array([0.1,1.0,0.4,1.4,0.9,2.0]).reshape(3,2).astype(np.float32)
        XT = np.log(X)
        DY = np.ones((3, 2), dtype = np.float32)

        x = tensor.from_numpy(X)
        dy = tensor.from_numpy(DY)
        x.to_device(gpu_dev)
        dy.to_device(gpu_dev)
        result = autograd.log(x)
        dx = result.creator.backward(dy.data)
        #dx = 1/x
        G = 1.0 / X
        DX = np.multiply(G, DY)

        np.testing.assert_array_almost_equal(tensor.to_numpy(result), XT, decimal=5)
        np.testing.assert_array_almost_equal(tensor.to_numpy(tensor.from_raw_tensor(dx)), DX, decimal=5)

    def test_mul_cpu(self):
        x = np.array([0.1,-1.0,0.4,4.0,-0.9,9.0]).reshape(3,2).astype(np.float32)
        x1 = np.array([0.1,1.0,0.4,4.0,0.9,9.0]).reshape(3,2).astype(np.float32)
        y = x*x1
        dy = np.array([0.1,1.0,0.4,4.0,0.9,9.0]).reshape(3,2).astype(np.float32)
        grad0=x1*dy
        grad1=x*dy


        x = tensor.from_numpy(x)
        slope = tensor.from_numpy(x1)
        dy = tensor.from_numpy(dy)
        x.to_device(cpu_dev)
        slope.to_device(cpu_dev)
        dy.to_device(cpu_dev)

        result = autograd.mul(x,slope)
        dx0,dx1 = result.creator.backward(dy.data)


        np.testing.assert_array_almost_equal(tensor.to_numpy(result), y, decimal=5)
        np.testing.assert_array_almost_equal(tensor.to_numpy(tensor.from_raw_tensor(dx0)), grad0, decimal=5)
        np.testing.assert_array_almost_equal(tensor.to_numpy(tensor.from_raw_tensor(dx1)), grad1, decimal=5)

    def test_mul_gpu(self):
        x = np.array([0.1,-1.0,0.4,4.0,-0.9,9.0]).reshape(3,2).astype(np.float32)
        x1 = np.array([0.1,1.0,0.4,4.0,0.9,9.0]).reshape(3,2).astype(np.float32)
        y = x*x1
        dy = np.array([0.1,1.0,0.4,4.0,0.9,9.0]).reshape(3,2).astype(np.float32)
        grad0=x1*dy
        grad1=x*dy


        x = tensor.from_numpy(x)
        slope = tensor.from_numpy(x1)
        dy = tensor.from_numpy(dy)
        x.to_device(gpu_dev)
        slope.to_device(gpu_dev)
        dy.to_device(gpu_dev)

        result = autograd.mul(x,slope)
        dx0,dx1 = result.creator.backward(dy.data)


        np.testing.assert_array_almost_equal(tensor.to_numpy(result), y, decimal=5)
        np.testing.assert_array_almost_equal(tensor.to_numpy(tensor.from_raw_tensor(dx0)), grad0, decimal=5)
        np.testing.assert_array_almost_equal(tensor.to_numpy(tensor.from_raw_tensor(dx1)), grad1, decimal=5)

    def test_reshape_cpu(self):
        x = np.array([0.1,-1.0,0.4,4.0,-0.9,9.0]).reshape(3,2).astype(np.float32)
        y = x.reshape(2,3)
        dy = np.ones((3, 2), dtype = np.float32)
        grad = dy.reshape(3,2)


        x = tensor.from_numpy(x)
        dy = tensor.from_numpy(dy)
        x.to_device(cpu_dev)
        dy.to_device(cpu_dev)

        result = autograd.reshape(x,(2,3))
        dx = result.creator.backward(dy.data)


        np.testing.assert_array_almost_equal(tensor.to_numpy(result), y, decimal=5)
        np.testing.assert_array_almost_equal(tensor.to_numpy(tensor.from_raw_tensor(dx)), grad, decimal=5)


    def test_reshape_gpu(self):
        x = np.array([0.1,-1.0,0.4,4.0,-0.9,9.0]).reshape(3,2).astype(np.float32)
        y = x.reshape(2,3)
        dy = np.ones((3, 2), dtype = np.float32)
        grad = dy.reshape(3,2)


        x = tensor.from_numpy(x)
        dy = tensor.from_numpy(dy)
        x.to_device(gpu_dev)
        dy.to_device(gpu_dev)

        result = autograd.reshape(x,(2,3))
        dx = result.creator.backward(dy.data)


        np.testing.assert_array_almost_equal(tensor.to_numpy(result), y, decimal=5)
        np.testing.assert_array_almost_equal(tensor.to_numpy(tensor.from_raw_tensor(dx)), grad, decimal=5)

    def test_max_cpu(self):
        X0 = np.array([0.1, 0.2, 2.0, 0.0, 0.1, 0.2]).reshape(3, 2).astype(np.float32)
        X1 = np.array([1.0, 2.0, 1.0, 2.1, 0.0, 2.0]).reshape(3, 2).astype(np.float32)
        XT=np.maximum(X0,X1)

        DY = np.ones((3, 2), dtype = np.float32)
        x0 = tensor.from_numpy(X0)
        x1 = tensor.from_numpy(X1)
        dy = tensor.from_numpy(DY)
        x0.to_device(cpu_dev)
        x1.to_device(cpu_dev)
        dy.to_device(cpu_dev)

        result = autograd.max(x0,x1)
        dx0,dx1 = result.creator.backward(dy.data)

        G = np.subtract(X0,X1)
        DX0 = np.where(G>0 , 1, G*0)
        DX1 = np.where(G<0 , 1, G*0)

        np.testing.assert_array_almost_equal(tensor.to_numpy(result), XT, decimal=5)
        np.testing.assert_array_almost_equal(tensor.to_numpy(tensor.from_raw_tensor(dx0)), DX0, decimal=5)
        np.testing.assert_array_almost_equal(tensor.to_numpy(tensor.from_raw_tensor(dx1)), DX1, decimal=5)

    def test_max_gpu(self):
        X0 = np.array([0.1, 0.2, 2.0, 0.0, 0.1, 0.2]).reshape(3, 2).astype(np.float32)
        X1 = np.array([1.0, 2.0, 1.0, 2.1, 0.0, 2.0]).reshape(3, 2).astype(np.float32)
        XT=np.maximum(X0,X1)

        DY = np.ones((3, 2), dtype = np.float32)
        x0 = tensor.from_numpy(X0)
        x1 = tensor.from_numpy(X1)
        dy = tensor.from_numpy(DY)
        x0.to_device(gpu_dev)
        x1.to_device(gpu_dev)
        dy.to_device(gpu_dev)

        result = autograd.max(x0,x1)
        dx0,dx1 = result.creator.backward(dy.data)

        G = np.subtract(X0,X1)
        DX0 = np.where(G>0 , 1, G*0)
        DX1 = np.where(G<0 , 1, G*0)

        np.testing.assert_array_almost_equal(tensor.to_numpy(result), XT, decimal=5)
        np.testing.assert_array_almost_equal(tensor.to_numpy(tensor.from_raw_tensor(dx0)), DX0, decimal=5)
        np.testing.assert_array_almost_equal(tensor.to_numpy(tensor.from_raw_tensor(dx1)), DX1, decimal=5)


    def test_Div_cpu(self):
        X0 = np.array([7, -5, 0.2, -0.1, 0.3, 4]).reshape(3, 2).astype(np.float32)
        X1 = np.array([0.6, -1.3, 0.1, -0.1, 0.4, 0.3]).reshape(3, 2).astype(np.float32)
        XT = np.divide(X0, X1)

        DY = np.ones((3, 2), dtype = np.float32)
        x0 = tensor.from_numpy(X0)
        x1 = tensor.from_numpy(X1)
        dy = tensor.from_numpy(DY)
        x0.to_device(cpu_dev)
        x1.to_device(cpu_dev)
        dy.to_device(cpu_dev)

        result = autograd.div(x0, x1)
        dx0, dx1 = result.creator.backward(dy.data)

        G0 = 1.0 / X1
        DX0 = np.multiply(G0, DY)
        G1 = np.divide(-X0, np.square(X1))
        DX1 = np.multiply(G1, DY)

        np.testing.assert_array_almost_equal(tensor.to_numpy(result), XT, decimal=5)
        np.testing.assert_array_almost_equal(tensor.to_numpy(tensor.from_raw_tensor(dx0)), DX0, decimal=5)
        np.testing.assert_array_almost_equal(tensor.to_numpy(tensor.from_raw_tensor(dx1)), DX1, decimal=5)

    def test_Div_gpu(self):
        X0 = np.array([7, -5, 0.2, -0.1, 0.3, 4]).reshape(3, 2).astype(np.float32)
        X1 = np.array([0.6, -1.3, 0.1, -0.1, 0.4, 0.3]).reshape(3, 2).astype(np.float32)
        XT = np.divide(X0, X1)

        DY = np.ones((3, 2), dtype = np.float32)
        x0 = tensor.from_numpy(X0)
        x1 = tensor.from_numpy(X1)
        dy = tensor.from_numpy(DY)
        x0.to_device(gpu_dev)
        x1.to_device(gpu_dev)
        dy.to_device(gpu_dev)

        result = autograd.div(x0, x1)
        dx0, dx1 = result.creator.backward(dy.data)

        G0 = 1.0 / X1
        DX0 = np.multiply(G0, DY)
        G1 = np.divide(-X0, np.square(X1))
        DX1 = np.multiply(G1, DY)

        np.testing.assert_array_almost_equal(tensor.to_numpy(result), XT, decimal=5)
        np.testing.assert_array_almost_equal(tensor.to_numpy(tensor.from_raw_tensor(dx0)), DX0, decimal=5)
        np.testing.assert_array_almost_equal(tensor.to_numpy(tensor.from_raw_tensor(dx1)), DX1, decimal=5)

<<<<<<< HEAD
    def test_squeeze(self):
        def squeeze_helper(gpu=False):
            x = np.random.randn(3,1,2,1,1)
            y = x.reshape(3, 2)
            dy = np.random.randn(3, 2)
            grad = dy.reshape(3,1,2,1,1)

            x = tensor.from_numpy(x)
            dy = tensor.from_numpy(dy)
            if(gpu):
                x.to_device(gpu_dev)
                dy.to_device(gpu_dev)

            result = autograd.squeeze(x,[1,3,4])
            dx = result.creator.backward(dy.data)

            np.testing.assert_array_almost_equal(tensor.to_numpy(result), y, decimal=5)
            np.testing.assert_array_almost_equal(tensor.to_numpy(tensor.from_raw_tensor(dx)), grad, decimal=5)
        squeeze_helper(False)
        squeeze_helper(True)
=======
    def test_shape_cpu(self):
        x = np.array([0.1,-1.0,0.4,4.0,-0.9,9.0]).reshape(3,2).astype(np.float32)
        y = list(x.shape)
        dy = np.ones((3, 2), dtype = np.float32)
        grad = list(dy.shape)

        x = tensor.from_numpy(x)
        dy = tensor.from_numpy(dy)
        x.to_device(cpu_dev)
        dy.to_device(cpu_dev)

        result=autograd.shape(x)
        dx = result.creator.backward(dy.data)

        np.testing.assert_array_almost_equal(tensor.to_numpy(result), y, decimal=5)
        np.testing.assert_array_almost_equal(dx, grad, decimal=5)
    
    def test_shape_gpu(self):
        x = np.array([0.1,-1.0,0.4,4.0,-0.9,9.0]).reshape(3,2).astype(np.float32)
        y = list(x.shape)
        dy = np.ones((3, 2), dtype = np.float32)
        grad = list(dy.shape)

        x = tensor.from_numpy(x)
        dy = tensor.from_numpy(dy)
        x.to_device(gpu_dev)
        dy.to_device(gpu_dev)

        result=autograd.shape(x)
        dx = result.creator.backward(dy.data)


        np.testing.assert_array_almost_equal(tensor.to_numpy(result), y, decimal=5)
        np.testing.assert_array_almost_equal(dx, grad, decimal=5)

        
>>>>>>> 7b60f846

    def test_min_cpu(self):
        X0 = np.array([0.1, 0.2, 2.0, 0.0, 0.1, 0.2]).reshape(3, 2).astype(np.float32)
        X1 = np.array([1.0, 2.0, 1.0, 2.1, 0.0, 2.0]).reshape(3, 2).astype(np.float32)
        XT=np.minimum(X0,X1)

        DY = np.ones((3, 2), dtype = np.float32)
        x0 = tensor.from_numpy(X0)
        x1 = tensor.from_numpy(X1)
        dy = tensor.from_numpy(DY)
        x0.to_device(cpu_dev)
        x1.to_device(cpu_dev)
        dy.to_device(cpu_dev)

        result = autograd.min(x0,x1)
        dx0,dx1 = result.creator.backward(dy.data)

        G =  np.subtract(X0,X1)
        DX0 = np.where(G<0 , 1, G*0)
        DX1 = np.where(G>0 , 1, G*0)

        np.testing.assert_array_almost_equal(tensor.to_numpy(result), XT, decimal=5)
        np.testing.assert_array_almost_equal(tensor.to_numpy(tensor.from_raw_tensor(dx0)), DX0, decimal=5)
        np.testing.assert_array_almost_equal(tensor.to_numpy(tensor.from_raw_tensor(dx1)), DX1, decimal=5)

    def test_min_gpu(self):
        X0 = np.array([0.1, 0.2, 2.0, 0.0, 0.1, 0.2]).reshape(3, 2).astype(np.float32)
        X1 = np.array([1.0, 2.0, 1.0, 2.1, 0.0, 2.0]).reshape(3, 2).astype(np.float32)
        XT=np.minimum(X0,X1)

        DY = np.ones((3, 2), dtype = np.float32)
        x0 = tensor.from_numpy(X0)
        x1 = tensor.from_numpy(X1)
        dy = tensor.from_numpy(DY)
        x0.to_device(gpu_dev)
        x1.to_device(gpu_dev)
        dy.to_device(gpu_dev)

        result = autograd.min(x0,x1)
        dx0,dx1 = result.creator.backward(dy.data)

        G =  np.subtract(X0,X1)
        DX0 = np.where(G<0 , 1, G*0)
        DX1 = np.where(G>0 , 1, G*0)

        np.testing.assert_array_almost_equal(tensor.to_numpy(result), XT, decimal=5)
        np.testing.assert_array_almost_equal(tensor.to_numpy(tensor.from_raw_tensor(dx0)), DX0, decimal=5)
        np.testing.assert_array_almost_equal(tensor.to_numpy(tensor.from_raw_tensor(dx1)), DX1, decimal=5)


if __name__ == '__main__':
    unittest.main()<|MERGE_RESOLUTION|>--- conflicted
+++ resolved
@@ -1480,7 +1480,7 @@
         np.testing.assert_array_almost_equal(tensor.to_numpy(tensor.from_raw_tensor(dx0)), DX0, decimal=5)
         np.testing.assert_array_almost_equal(tensor.to_numpy(tensor.from_raw_tensor(dx1)), DX1, decimal=5)
 
-<<<<<<< HEAD
+
     def test_squeeze(self):
         def squeeze_helper(gpu=False):
             x = np.random.randn(3,1,2,1,1)
@@ -1501,7 +1501,7 @@
             np.testing.assert_array_almost_equal(tensor.to_numpy(tensor.from_raw_tensor(dx)), grad, decimal=5)
         squeeze_helper(False)
         squeeze_helper(True)
-=======
+
     def test_shape_cpu(self):
         x = np.array([0.1,-1.0,0.4,4.0,-0.9,9.0]).reshape(3,2).astype(np.float32)
         y = list(x.shape)
@@ -1537,8 +1537,6 @@
         np.testing.assert_array_almost_equal(tensor.to_numpy(result), y, decimal=5)
         np.testing.assert_array_almost_equal(dx, grad, decimal=5)
 
-        
->>>>>>> 7b60f846
 
     def test_min_cpu(self):
         X0 = np.array([0.1, 0.2, 2.0, 0.0, 0.1, 0.2]).reshape(3, 2).astype(np.float32)
