# Licensed to the Apache Software Foundation (ASF) under one
# or more contributor license agreements.  See the NOTICE file
# distributed with this work for additional information
# regarding copyright ownership.  The ASF licenses this file
# to you under the Apache License, Version 2.0 (the
# "License"); you may not use this file except in compliance
# with the License.  You may obtain a copy of the License at
#
#   http://www.apache.org/licenses/LICENSE-2.0
#
# Unless required by applicable law or agreed to in writing, software
# distributed under the License is distributed on an "AS IS" BASIS,
# WITHOUT WARRANTIES OR CONDITIONS OF ANY KIND, either express or implied.
# See the License for the specific language governing permissions and
# limitations under the License.
# =============================================================================

import unittest
from builtins import str

from singa import tensor
from singa import singa_wrap as singa
from singa import autograd
from singa import singa_wrap
from cuda_helper import gpu_dev, cpu_dev

import numpy as np

autograd.training = True

CTensor = singa.Tensor

dy = CTensor([2, 1, 2, 2])
singa.Gaussian(0.0, 1.0, dy)


def _tuple_to_string(t):
    lt = [str(x) for x in t]
    return '(' + ', '.join(lt) + ')'


def axis_helper(y_shape, x_shape):
    """
    check which axes the x has been broadcasted
    Args:
        y_shape: the shape of result
        x_shape: the shape of x
    Return:
        a tuple refering the axes 
    """
    res = []
    j = len(x_shape) - 1
    for i in range(len(y_shape) - 1, -1, -1):
        if j < 0 or x_shape[j] != y_shape[i]:
            res.append(i)
        j -= 1
    return tuple(res[::-1])


def prepare_inputs_targets_for_rnn_test():
    x_0 = np.random.random((2, 3)).astype(np.float32)
    x_1 = np.random.random((2, 3)).astype(np.float32)
    x_2 = np.random.random((2, 3)).astype(np.float32)

    h_0 = np.zeros((2, 2)).astype(np.float32)

    t_0 = np.random.random((2, 2)).astype(np.float32)
    t_1 = np.random.random((2, 2)).astype(np.float32)
    t_2 = np.random.random((2, 2)).astype(np.float32)

    x0 = tensor.Tensor(device=gpu_dev, data=x_0)
    x1 = tensor.Tensor(device=gpu_dev, data=x_1)
    x2 = tensor.Tensor(device=gpu_dev, data=x_2)

    h0 = tensor.Tensor(device=gpu_dev, data=h_0)

    t0 = tensor.Tensor(device=gpu_dev, data=t_0)
    t1 = tensor.Tensor(device=gpu_dev, data=t_1)
    t2 = tensor.Tensor(device=gpu_dev, data=t_2)

    inputs = [x0, x1, x2]
    targets = [t0, t1, t2]
    return inputs, targets, h0


class TestPythonOperation(unittest.TestCase):

    def check_shape(self, actual, expect):
        self.assertEqual(
            actual, expect, 'shape mismatch, actual shape is %s'
            ' exepcted is %s' %
            (_tuple_to_string(actual), _tuple_to_string(expect)))

    def test_Greater_cpu(self):
        x0 = np.array([-0.9, -0.3, -0.1, 0.1, 0.5,
                       0.9]).reshape(3, 2).astype(np.float32)
        x1 = np.array([0, -0.3, 0, 0.1, 0, 0.9]).reshape(3,
                                                         2).astype(np.float32)
        y = np.greater(x0, x1)
        x0 = tensor.from_numpy(x0)
        x1 = tensor.from_numpy(x1)
        x0.to_device(cpu_dev)
        x1.to_device(cpu_dev)

        result = autograd.greater(x0, x1)

        np.testing.assert_array_almost_equal(tensor.to_numpy(result),
                                             y,
                                             decimal=5)

    def test_Greater_gpu(self):
        x0 = np.array([-0.9, -0.3, -0.1, 0.1, 0.5,
                       0.9]).reshape(3, 2).astype(np.float32)
        x1 = np.array([0, -0.3, 0, 0.1, 0, 0.9]).reshape(3,
                                                         2).astype(np.float32)
        y = np.greater(x0, x1)
        x0 = tensor.from_numpy(x0)
        x1 = tensor.from_numpy(x1)
        x0.to_device(gpu_dev)
        x1.to_device(gpu_dev)
        result = autograd.greater(x0, x1)
        np.testing.assert_array_almost_equal(tensor.to_numpy(result),
                                             y,
                                             decimal=5)

    def test_conv2d_cpu(self):
        # (in_channels, out_channels, kernel_size)
        conv_0 = autograd.Conv2d(3, 1, 2)
        conv_without_bias_0 = autograd.Conv2d(3, 1, 2, bias=False)

        cpu_input_tensor = tensor.Tensor(shape=(2, 3, 3, 3), device=cpu_dev)
        cpu_input_tensor.gaussian(0.0, 1.0)

        dy = tensor.Tensor(shape=(2, 1, 2, 2), device=cpu_dev)
        dy.gaussian(0.0, 1.0)

        y = conv_0(cpu_input_tensor)  # PyTensor
        dx, dW, db = y.creator.backward(dy.data)  # CTensor

        self.check_shape(y.shape, (2, 1, 2, 2))
        self.check_shape(dx.shape(), (2, 3, 3, 3))
        self.check_shape(dW.shape(), (1, 3, 2, 2))
        self.check_shape(db.shape(), (1,))

        # forward without bias
        y_without_bias = conv_without_bias_0(cpu_input_tensor)
        self.check_shape(y_without_bias.shape, (2, 1, 2, 2))

    def test_conv2d_gpu(self):
        # (in_channels, out_channels, kernel_size)
        conv_0 = autograd.Conv2d(3, 1, 2)
        conv_without_bias_0 = autograd.Conv2d(3, 1, 2, bias=False)

        gpu_input_tensor = tensor.Tensor(shape=(2, 3, 3, 3), device=gpu_dev)
        gpu_input_tensor.gaussian(0.0, 1.0)

        dy = tensor.Tensor(shape=(2, 1, 2, 2), device=gpu_dev)
        dy.gaussian(0.0, 1.0)

        y = conv_0(gpu_input_tensor)  # PyTensor
        dx, dW, db = y.creator.backward(dy.data)  # CTensor

        self.check_shape(y.shape, (2, 1, 2, 2))
        self.check_shape(dx.shape(), (2, 3, 3, 3))
        self.check_shape(dW.shape(), (1, 3, 2, 2))
        self.check_shape(db.shape(), (1,))

        # forward without bias
        y_without_bias = conv_without_bias_0(gpu_input_tensor)
        self.check_shape(y_without_bias.shape, (2, 1, 2, 2))

    def _conv_same_pad(self, dev, pad_mode, is_2d):
        if is_2d:
            x_h, w_h, k_h, p_h = 32, 4, 4, 1
            if pad_mode == "SAME_LOWER":
                o_p = (0, 1, 0, 1)
            else:
                o_p = (1, 0, 1, 0)
        else:
            x_h, w_h, k_h, p_h = 1, 1, 1, 0
            if pad_mode == "SAME_LOWER":
                o_p = (0, 0, 0, 1)
            else:
                o_p = (0, 0, 1, 0)
        x = tensor.Tensor(shape=(3, 3, x_h, 32), device=dev)
        x.gaussian(0.0, 1.0)

        w = tensor.Tensor(shape=(3, 3, w_h, 4), device=dev)
        w.gaussian(0.0, 1.0)

        # with the same padding, the padding should be 3
        # for SAME_UPPER, is (1, 1) + (0, 1)
        # for SAME_LOWER, is (1, 1) + (1, 0)

        x_shape = x.shape
        kernel = (k_h, 4)
        padding = (p_h, 1)
        stride = (1, 1)
        group = 1
        bias = False
        in_channels = x_shape[1]
        w_shape = w.shape
        out_channels = w_shape[0]
        assert w_shape[1] == in_channels // group

        if dev == cpu_dev:
            handle = singa.ConvHandle(x.data, kernel, stride, padding,
                                      in_channels, out_channels, bias, group)
        else:
            handle = singa.CudnnConvHandle(x.data, kernel, stride, padding,
                                           in_channels, out_channels, bias,
                                           group)
        y = autograd._Conv2d(handle, o_p)(x, w)[0]

        dy = np.ones((3, 3, x_h, 32), dtype=np.float32)
        dy = tensor.from_numpy(dy)
        dy.to_device(dev)

        dx, dW = y.creator.backward(dy.data)
        self.check_shape(y.shape, (3, 3, x_h, 32))
        self.check_shape(dx.shape(), (3, 3, x_h, 32))
        self.check_shape(dW.shape(), (3, 3, w_h, 4))

    def test_conv2d_same_pad_cpu(self):
        self._conv_same_pad(cpu_dev, "SAME_LOWER", True)
        self._conv_same_pad(cpu_dev, "SAME_UPPER", True)

    def test_conv2d_same_pad_gpu(self):
        self._conv_same_pad(gpu_dev, "SAME_LOWER", True)
        self._conv_same_pad(gpu_dev, "SAME_UPPER", True)

    def test_conv1d_same_pad_cpu(self):
        self._conv_same_pad(cpu_dev, "SAME_LOWER", False)
        self._conv_same_pad(cpu_dev, "SAME_UPPER", False)

    def test_conv1d_same_pad_gpu(self):
        self._conv_same_pad(gpu_dev, "SAME_LOWER", False)
        self._conv_same_pad(gpu_dev, "SAME_UPPER", False)

    def _pooling_same_pad(self, dev, pad_mode, is_2d):
        if is_2d:
            x_h, k_h, p_h = 32, 4, 1
            if pad_mode == "SAME_LOWER":
                o_p = (0, 1, 0, 1)
            else:
                o_p = (1, 0, 1, 0)
        else:
            x_h, k_h, p_h = 1, 1, 0
            if pad_mode == "SAME_LOWER":
                o_p = (0, 0, 0, 1)
            else:
                o_p = (0, 0, 1, 0)
        x = tensor.Tensor(shape=(3, 3, x_h, 32), device=dev)
        x.gaussian(0.0, 1.0)

        # with the same padding, the padding should be 3
        # for SAME_UPPER, is (1, 1) + (0, 1)
        # for SAME_LOWER, is (1, 1) + (1, 0)

        x_shape = x.shape
        kernel = (k_h, 4)
        # we add 4 padding here and hope the conv and trim one padding then
        padding = (p_h, 1)
        stride = (1, 1)

        if dev == cpu_dev:
            handle = singa.PoolingHandle(x.data, kernel, stride, padding, True)
        else:
            handle = singa.CudnnPoolingHandle(x.data, kernel, stride, padding,
                                              True)

        y = autograd._Pooling2d(handle, o_p)(x)[0]

        dy = np.ones((3, 3, x_h, 32), dtype=np.float32)
        dy = tensor.from_numpy(dy)
        dy.to_device(dev)

        dx = y.creator.backward(dy.data)
        self.check_shape(y.shape, (3, 3, x_h, 32))
        self.check_shape(dx.shape(), (3, 3, x_h, 32))

    def test_pooling2d_same_pad_cpu(self):
        self._pooling_same_pad(cpu_dev, "SAME_LOWER", True)
        self._pooling_same_pad(cpu_dev, "SAME_UPPER", True)

    def test_pooling2d_same_pad_gpu(self):
        self._pooling_same_pad(gpu_dev, "SAME_LOWER", True)
        self._pooling_same_pad(gpu_dev, "SAME_UPPER", True)

    def test_pooling1d_same_pad_cpu(self):
        self._pooling_same_pad(cpu_dev, "SAME_LOWER", False)
        self._pooling_same_pad(cpu_dev, "SAME_UPPER", False)

    def test_pooling1d_same_pad_gpu(self):
        self._pooling_same_pad(gpu_dev, "SAME_LOWER", False)
        self._pooling_same_pad(gpu_dev, "SAME_UPPER", False)

    def test_sum_cpu(self):
        x = np.array([0.1, -1.0, 0.4, 4.0, -0.9,
                      9.0]).reshape(3, 2).astype(np.float32)
        x1 = np.array([0.1, 1.0, 0.4, 4.0, 0.9,
                       9.0]).reshape(3, 2).astype(np.float32)
        y = x + x1
        dy = np.ones((3, 2), dtype=np.float32)
        grad0 = dy
        grad1 = dy
        x = tensor.from_numpy(x)
        x1 = tensor.from_numpy(x1)
        dy = tensor.from_numpy(dy)
        x.to_device(cpu_dev)
        x1.to_device(cpu_dev)
        dy.to_device(cpu_dev)

        result = autograd.sum(x, x1)
        dx0, dx1 = result.creator.backward(dy.data)

        np.testing.assert_array_almost_equal(tensor.to_numpy(result),
                                             y,
                                             decimal=5)
        np.testing.assert_array_almost_equal(tensor.to_numpy(
            tensor.from_raw_tensor(dx0)),
                                             grad0,
                                             decimal=5)
        np.testing.assert_array_almost_equal(tensor.to_numpy(
            tensor.from_raw_tensor(dx1)),
                                             grad1,
                                             decimal=5)

    def test_sum_gpu(self):
        x = np.array([0.1, -1.0, 0.4, 4.0, -0.9,
                      9.0]).reshape(3, 2).astype(np.float32)
        x1 = np.array([0.1, 1.0, 0.4, 4.0, 0.9,
                       9.0]).reshape(3, 2).astype(np.float32)
        y = x + x1
        dy = np.ones((3, 2), dtype=np.float32)
        grad0 = dy
        grad1 = dy
        x = tensor.from_numpy(x)
        x1 = tensor.from_numpy(x1)
        dy = tensor.from_numpy(dy)
        x.to_device(gpu_dev)
        x1.to_device(gpu_dev)
        dy.to_device(gpu_dev)

        result = autograd.sum(x, x1)
        dx0, dx1 = result.creator.backward(dy.data)

        np.testing.assert_array_almost_equal(tensor.to_numpy(result),
                                             y,
                                             decimal=5)
        np.testing.assert_array_almost_equal(tensor.to_numpy(
            tensor.from_raw_tensor(dx0)),
                                             grad0,
                                             decimal=5)
        np.testing.assert_array_almost_equal(tensor.to_numpy(
            tensor.from_raw_tensor(dx1)),
                                             grad1,
                                             decimal=5)

    def test_SeparableConv2d_gpu(self):
        # SeparableConv2d(in_channels, out_channels, kernel_size)
        separ_conv = autograd.SeparableConv2d(8, 16, 3, padding=1)

        x = np.random.random((10, 8, 28, 28)).astype(np.float32)
        x = tensor.Tensor(device=gpu_dev, data=x)

        y1 = separ_conv.depthwise_conv(x)
        y2 = separ_conv.point_conv(y1)

        dy1, dW_depth = y2.creator.backward(y2.data)
        dx, dW_spacial = y1.creator.backward(dy1)

        self.check_shape(y2.shape, (10, 16, 28, 28))

        self.check_shape(dy1.shape(), (10, 8, 28, 28))
        self.check_shape(dW_depth.shape(), (16, 8, 1, 1))

        self.check_shape(dx.shape(), (10, 8, 28, 28))
        self.check_shape(dW_spacial.shape(), (8, 1, 3, 3))

        y = separ_conv(x)
        self.check_shape(y.shape, (10, 16, 28, 28))

    def test_batchnorm2d_cpu(self):
        batchnorm_0 = autograd.BatchNorm2d(3)

        cpu_input_tensor = tensor.Tensor(shape=(2, 3, 3, 3), device=cpu_dev)
        cpu_input_tensor.gaussian(0.0, 1.0)

        dy = cpu_input_tensor.clone().data

        y = batchnorm_0(cpu_input_tensor)
        dx, ds, db = y.creator.backward(dy)

        self.check_shape(y.shape, (2, 3, 3, 3))
        self.check_shape(dx.shape(), (2, 3, 3, 3))
        self.check_shape(ds.shape(), (3,))
        self.check_shape(db.shape(), (3,))

    def test_batchnorm2d_gpu(self):
        batchnorm_0 = autograd.BatchNorm2d(3)

        gpu_input_tensor = tensor.Tensor(shape=(2, 3, 3, 3), device=gpu_dev)
        gpu_input_tensor.gaussian(0.0, 1.0)

        dy = gpu_input_tensor.clone().data

        y = batchnorm_0(gpu_input_tensor)
        dx, ds, db = y.creator.backward(dy)

        self.check_shape(y.shape, (2, 3, 3, 3))
        self.check_shape(dx.shape(), (2, 3, 3, 3))
        self.check_shape(ds.shape(), (3,))
        self.check_shape(db.shape(), (3,))

    def test_vanillaRNN_gpu_tiny_ops_shape_check(self):
        # gradients shape check.
        inputs, target, h0 = prepare_inputs_targets_for_rnn_test()
        rnn = autograd.RNN(3, 2)

        hs, _ = rnn(inputs, h0)

        loss = autograd.softmax_cross_entropy(hs[0], target[0])
        for i in range(1, len(hs)):
            l = autograd.softmax_cross_entropy(hs[i], target[i])
            loss = autograd.add(loss, l)
        # d=autograd.infer_dependency(loss.creator)
        # print(d)
        for t, dt in autograd.backward(loss):
            self.check_shape(t.shape, dt.shape)

    def test_LSTM_gpu_tiny_ops_shape_check(self):
        # gradients shape check.
        inputs, target, h0 = prepare_inputs_targets_for_rnn_test()
        c_0 = np.random.random((2, 1)).astype(np.float32)
        c0 = tensor.Tensor(device=gpu_dev, data=c_0)

        rnn = autograd.LSTM(3, 2)

        hs, _, _ = rnn(inputs, (h0, c0))
        loss = autograd.softmax_cross_entropy(hs[0], target[0])

        for i in range(1, len(hs)):
            l = autograd.softmax_cross_entropy(hs[i], target[i])
            loss = autograd.add(loss, l)
        # d=autograd.infer_dependency(loss.creator)
        # print(d)
        for t, dt in autograd.backward(loss):
            self.check_shape(t.shape, dt.shape)

    def gradients_check(self, func, param, autograds, h=0.0005, df=1):
        # param: PyTensor
        # autograds: numpy_tensor
        p = tensor.to_numpy(param)
        it = np.nditer(p, flags=['multi_index'], op_flags=['readwrite'])
        while not it.finished:
            idx = it.multi_index
            diff = np.zeros_like(p)
            diff[idx] += h
            diff = tensor.from_numpy(diff)
            diff.to_device(gpu_dev)

            param += diff
            pos = func()
            pos = tensor.to_numpy(pos)

            param -= diff
            param -= diff
            neg = func()
            neg = tensor.to_numpy(neg)

            numerical_grad = np.sum((pos - neg) * df) / (2 * h)
            #print((autograds[idx] - numerical_grad)/numerical_grad)
            # threshold set as -5% to +5%
            #self.assertAlmostEqual((autograds[idx] - numerical_grad)/(numerical_grad+0.0000001), 0., places=1)
            self.assertAlmostEqual(autograds[idx] - numerical_grad,
                                   0.,
                                   places=2)

            it.iternext()

    def test_numerical_gradients_check_for_vallina_rnn(self):
        inputs, target, h0 = prepare_inputs_targets_for_rnn_test()

        rnn = autograd.RNN(3, 2)

        def valinna_rnn_forward():
            hs, _ = rnn(inputs, h0)

            loss = autograd.softmax_cross_entropy(hs[0], target[0])
            for i in range(1, len(hs)):
                l = autograd.softmax_cross_entropy(hs[i], target[i])
                loss = autograd.add(loss, l)
            #grads = autograd.gradients(loss)
            return loss

        loss1 = valinna_rnn_forward()
        auto_grads = autograd.gradients(loss1)

        for param in rnn.params:
            auto_grad = tensor.to_numpy(auto_grads[param])

            self.gradients_check(valinna_rnn_forward, param, auto_grad)

    def test_numerical_gradients_check_for_lstm(self):
        inputs, target, h0 = prepare_inputs_targets_for_rnn_test()
        c_0 = np.zeros((2, 2)).astype(np.float32)
        c0 = tensor.Tensor(device=gpu_dev, data=c_0)

        rnn = autograd.LSTM(3, 2)

        def lstm_forward():
            hs, _, _ = rnn(inputs, (h0, c0))

            loss = autograd.softmax_cross_entropy(hs[0], target[0])
            for i in range(1, len(hs)):
                l = autograd.softmax_cross_entropy(hs[i], target[i])
                loss = autograd.add(loss, l)
            return loss

        loss1 = lstm_forward()
        auto_grads = autograd.gradients(loss1)

        for param in rnn.params:
            auto_grad = tensor.to_numpy(auto_grads[param])

            self.gradients_check(lstm_forward, param, auto_grad)

    def test_MeanSquareError(self):
        X = np.array([4.3, 5.4, 3.3, 3.6, 5.7,
                      6.0]).reshape(3, 2).astype(np.float32)
        T = np.array([4.4, 5.3, 3.2, 3.7, 5.4,
                      6.3]).reshape(3, 2).astype(np.float32)
        x = tensor.from_numpy(X)
        t = tensor.from_numpy(T)
        x.to_device(gpu_dev)
        t.to_device(gpu_dev)

        loss = autograd.mse_loss(x, t)
        dx = loss.creator.backward()[0]

        loss_np = tensor.to_numpy(loss)[0]
        self.assertAlmostEqual(loss_np, 0.0366666, places=4)
        self.check_shape(dx.shape(), (3, 2))

    def test_Abs(self):
        X = np.array([0.8, -1.2, 3.3, -3.6, -0.5,
                      0.5]).reshape(3, 2).astype(np.float32)
        XT = np.array([0.8, 1.2, 3.3, 3.6, 0.5,
                       0.5]).reshape(3, 2).astype(np.float32)
        x = tensor.from_numpy(X)
        x.to_device(gpu_dev)

        result = autograd.abs(x)
        dx = result.creator.backward(x.data)

        np.testing.assert_array_almost_equal(tensor.to_numpy(result), XT)
        self.check_shape(dx.shape(), (3, 2))

    def test_Mean_gpu(self):
        x0 = np.array([-0.9, -0.3, -0.1, 0.1, 0.5,
                       0.9]).reshape(3, 2).astype(np.float32)
        x1 = np.array([0, -0.3, 0, 0.1, 0, 0.9]).reshape(3,
                                                         2).astype(np.float32)
        y = (x0 + x1) / 2
        grad = np.ones(x0.shape) / 2
        x0 = tensor.from_numpy(x0)
        x1 = tensor.from_numpy(x1)
        x0.to_device(gpu_dev)
        x1.to_device(gpu_dev)

        result = autograd.mean(x0, x1)
        dy = tensor.from_numpy(np.ones((3, 2)).astype(np.float32))
        dy.to_device(gpu_dev)
        dx0, dx1 = result.creator.backward(dy.data)

        np.testing.assert_array_almost_equal(tensor.to_numpy(result),
                                             y,
                                             decimal=5)
        np.testing.assert_array_almost_equal(tensor.to_numpy(
            tensor.from_raw_tensor(dx0)),
                                             grad,
                                             decimal=5)
        np.testing.assert_array_almost_equal(tensor.to_numpy(
            tensor.from_raw_tensor(dx1)),
                                             grad,
                                             decimal=5)

    def test_Mean_cpu(self):
        x0 = np.array([-0.9, -0.3, -0.1, 0.1, 0.5,
                       0.9]).reshape(3, 2).astype(np.float32)
        x1 = np.array([0, -0.3, 0, 0.1, 0, 0.9]).reshape(3,
                                                         2).astype(np.float32)
        y = (x0 + x1) / 2
        grad = np.ones(x0.shape) / 2
        x0 = tensor.from_numpy(x0)
        x1 = tensor.from_numpy(x1)
        x0.to_device(cpu_dev)
        x1.to_device(cpu_dev)

        result = autograd.mean(x0, x1)
        dy = tensor.from_numpy(np.ones((3, 2)).astype(np.float32))
        dy.to_device(cpu_dev)
        dx0, dx1 = result.creator.backward(dy.data)

        np.testing.assert_array_almost_equal(tensor.to_numpy(result),
                                             y,
                                             decimal=5)
        np.testing.assert_array_almost_equal(tensor.to_numpy(
            tensor.from_raw_tensor(dx0)),
                                             grad,
                                             decimal=5)
        np.testing.assert_array_almost_equal(tensor.to_numpy(
            tensor.from_raw_tensor(dx1)),
                                             grad,
                                             decimal=5)

    def test_Exp(self):
        X = np.array([0.8, -1.2, 3.3, -3.6, -0.5,
                      0.5]).reshape(3, 2).astype(np.float32)
        XT = np.exp(X)
        x = tensor.from_numpy(X)
        x.to_device(gpu_dev)

        result = autograd.exp(x)
        dx = result.creator.backward(x.data)

        np.testing.assert_array_almost_equal(tensor.to_numpy(result),
                                             XT,
                                             decimal=5)
        self.check_shape(dx.shape(), (3, 2))

    def test_Identity_cpu(self):
        x = np.array([-0.9, -0.3, -0.1, 0.1, 0.5,
                      0.9]).reshape(3, 2).astype(np.float32)
        y = x.copy()
        grad = np.ones(x.shape)
        x = tensor.from_numpy(x)
        x.to_device(cpu_dev)

        result = autograd.identity(x)
        dy = tensor.from_numpy(np.ones((3, 2)).astype(np.float32))
        dy.to_device(cpu_dev)
        dx = result.creator.backward(dy.data)

        np.testing.assert_array_almost_equal(tensor.to_numpy(result),
                                             y,
                                             decimal=5)
        np.testing.assert_array_almost_equal(tensor.to_numpy(
            tensor.from_raw_tensor(dx)),
                                             grad,
                                             decimal=5)
        self.check_shape(dx.shape(), (3, 2))

    def test_Identity_gpu(self):
        x = np.array([-0.9, -0.3, -0.1, 0.1, 0.5,
                      0.9]).reshape(3, 2).astype(np.float32)
        y = x.copy()
        grad = np.ones(x.shape)
        x = tensor.from_numpy(x)
        x.to_device(gpu_dev)

        result = autograd.identity(x)
        dy = tensor.from_numpy(np.ones((3, 2)).astype(np.float32))
        dy.to_device(gpu_dev)
        dx = result.creator.backward(dy.data)

        np.testing.assert_array_almost_equal(tensor.to_numpy(result),
                                             y,
                                             decimal=5)
        np.testing.assert_array_almost_equal(tensor.to_numpy(
            tensor.from_raw_tensor(dx)),
                                             grad,
                                             decimal=5)
        self.check_shape(dx.shape(), (3, 2))

    def test_LeakyRelu(self):
        X = np.array([0.8, -1.2, 3.3, -3.6, -0.5,
                      0.5]).reshape(3, 2).astype(np.float32)
        XT = np.array([0.8, -0.012, 3.3, -0.036, -0.005,
                       0.5]).reshape(3, 2).astype(np.float32)
        x = tensor.from_numpy(X)
        x.to_device(gpu_dev)

        result = autograd.leakyrelu(x)

        dx = result.creator.backward(x.data)

        np.testing.assert_array_almost_equal(tensor.to_numpy(result), XT)
        self.check_shape(dx.shape(), (3, 2))

    def test_Relu_cpu(self):
        X = np.array([0.8, -1.2, 3.3, -3.6, -0.5,
                      0.5]).reshape(3, 2).astype(np.float32)
        XT = np.maximum(X, 0)
        DY = np.ones((3, 2), dtype=np.float32)

        x = tensor.from_numpy(X)
        dy = tensor.from_numpy(DY)
        x.to_device(cpu_dev)
        dy.to_device(cpu_dev)

        result = autograd.relu(x)
        dx = result.creator.backward(dy.data)

        G = (X > 0).astype(np.float32)
        DX = np.multiply(G, DY)

        np.testing.assert_array_almost_equal(tensor.to_numpy(result),
                                             XT,
                                             decimal=5)
        np.testing.assert_array_almost_equal(tensor.to_numpy(
            tensor.from_raw_tensor(dx)),
                                             DX,
                                             decimal=5)

    def test_Relu_gpu(self):
        X = np.array([0.8, -1.2, 3.3, -3.6, -0.5,
                      0.5]).reshape(3, 2).astype(np.float32)
        XT = np.maximum(X, 0)
        DY = np.ones((3, 2), dtype=np.float32)

        x = tensor.from_numpy(X)
        dy = tensor.from_numpy(DY)
        x.to_device(gpu_dev)
        dy.to_device(gpu_dev)

        result = autograd.relu(x)
        dx = result.creator.backward(dy.data)

        G = (X > 0).astype(np.float32)
        DX = np.multiply(G, DY)

        np.testing.assert_array_almost_equal(tensor.to_numpy(result),
                                             XT,
                                             decimal=5)
        np.testing.assert_array_almost_equal(tensor.to_numpy(
            tensor.from_raw_tensor(dx)),
                                             DX,
                                             decimal=5)

    def test_Cos_cpu(self):
        X = np.array([0.8, -1.2, 3.3, -3.6, -0.5,
                      0.5]).reshape(3, 2).astype(np.float32)
        XT = np.cos(X)
        DY = np.ones((3, 2), dtype=np.float32)

        x = tensor.from_numpy(X)
        dy = tensor.from_numpy(DY)
        x.to_device(cpu_dev)
        dy.to_device(cpu_dev)

        result = autograd.cos(x)
        dx = result.creator.backward(dy.data)

        G = -np.sin(X)
        DX = np.multiply(G, DY)

        np.testing.assert_array_almost_equal(tensor.to_numpy(result),
                                             XT,
                                             decimal=5)
        np.testing.assert_array_almost_equal(tensor.to_numpy(
            tensor.from_raw_tensor(dx)),
                                             DX,
                                             decimal=5)

    def test_Cos_gpu(self):
        X = np.array([0.8, -1.2, 3.3, -3.6, -0.5,
                      0.5]).reshape(3, 2).astype(np.float32)
        XT = np.cos(X)
        DY = np.ones((3, 2), dtype=np.float32)

        x = tensor.from_numpy(X)
        dy = tensor.from_numpy(DY)
        x.to_device(gpu_dev)
        dy.to_device(gpu_dev)

        result = autograd.cos(x)
        dx = result.creator.backward(dy.data)

        G = -np.sin(X)
        DX = np.multiply(G, DY)

        np.testing.assert_array_almost_equal(tensor.to_numpy(result),
                                             XT,
                                             decimal=5)
        np.testing.assert_array_almost_equal(tensor.to_numpy(
            tensor.from_raw_tensor(dx)),
                                             DX,
                                             decimal=5)

    def test_Cosh_cpu(self):
        X = np.array([0.8, -1.2, 3.3, -3.6, -0.5,
                      0.5]).reshape(3, 2).astype(np.float32)
        XT = np.cosh(X)
        DY = np.ones((3, 2), dtype=np.float32)

        x = tensor.from_numpy(X)
        dy = tensor.from_numpy(DY)
        x.to_device(cpu_dev)
        dy.to_device(cpu_dev)

        result = autograd.cosh(x)
        dx = result.creator.backward(dy.data)

        G = np.sinh(X)
        DX = np.multiply(G, DY)

        np.testing.assert_array_almost_equal(tensor.to_numpy(result),
                                             XT,
                                             decimal=5)
        np.testing.assert_array_almost_equal(tensor.to_numpy(
            tensor.from_raw_tensor(dx)),
                                             DX,
                                             decimal=5)

    def test_Cosh_gpu(self):
        X = np.array([0.8, -1.2, 3.3, -3.6, -0.5,
                      0.5]).reshape(3, 2).astype(np.float32)
        XT = np.cosh(X)
        DY = np.ones((3, 2), dtype=np.float32)

        x = tensor.from_numpy(X)
        dy = tensor.from_numpy(DY)
        x.to_device(gpu_dev)
        dy.to_device(gpu_dev)

        result = autograd.cosh(x)
        dx = result.creator.backward(dy.data)

        G = np.sinh(X)
        DX = np.multiply(G, DY)

        np.testing.assert_array_almost_equal(tensor.to_numpy(result),
                                             XT,
                                             decimal=5)
        np.testing.assert_array_almost_equal(tensor.to_numpy(
            tensor.from_raw_tensor(dx)),
                                             DX,
                                             decimal=5)

    def test_Acos_cpu(self):
        X = np.array([-0.9, -0.3, -0.1, 0.1, 0.5,
                      0.9]).reshape(3, 2).astype(np.float32)
        XT = np.arccos(X)
        DY = np.ones((3, 2), dtype=np.float32)

        x = tensor.from_numpy(X)
        dy = tensor.from_numpy(DY)
        x.to_device(cpu_dev)
        dy.to_device(cpu_dev)

        result = autograd.acos(x)
        dx = result.creator.backward(dy.data)

        G = -1.0 / np.sqrt(1.0 - np.square(X))
        DX = np.multiply(G, DY)

        np.testing.assert_array_almost_equal(tensor.to_numpy(result),
                                             XT,
                                             decimal=5)
        np.testing.assert_array_almost_equal(tensor.to_numpy(
            tensor.from_raw_tensor(dx)),
                                             DX,
                                             decimal=5)

    def test_Acos_gpu(self):
        X = np.array([-0.9, -0.3, -0.1, 0.1, 0.5,
                      0.9]).reshape(3, 2).astype(np.float32)
        XT = np.arccos(X)
        DY = np.ones((3, 2), dtype=np.float32)

        x = tensor.from_numpy(X)
        dy = tensor.from_numpy(DY)
        x.to_device(gpu_dev)
        dy.to_device(gpu_dev)

        result = autograd.acos(x)
        dx = result.creator.backward(dy.data)

        G = -1.0 / np.sqrt(1.0 - np.square(X))
        DX = np.multiply(G, DY)

        np.testing.assert_array_almost_equal(tensor.to_numpy(result),
                                             XT,
                                             decimal=5)
        np.testing.assert_array_almost_equal(tensor.to_numpy(
            tensor.from_raw_tensor(dx)),
                                             DX,
                                             decimal=5)

    def test_Acosh_cpu(self):
        X = np.array([1.1, 1.5, 1.9, 2.2, 2.5,
                      2.8]).reshape(3, 2).astype(np.float32)
        XT = np.arccosh(X)
        DY = np.ones((3, 2), dtype=np.float32)

        x = tensor.from_numpy(X)
        dy = tensor.from_numpy(DY)
        x.to_device(cpu_dev)
        dy.to_device(cpu_dev)

        result = autograd.acosh(x)
        dx = result.creator.backward(dy.data)

        G = 1.0 / np.multiply(np.sqrt(X - 1.0), np.sqrt(X + 1.0))
        DX = np.multiply(G, DY)

        np.testing.assert_array_almost_equal(tensor.to_numpy(result),
                                             XT,
                                             decimal=5)
        np.testing.assert_array_almost_equal(tensor.to_numpy(
            tensor.from_raw_tensor(dx)),
                                             DX,
                                             decimal=5)

    def test_Acosh_gpu(self):
        X = np.array([1.1, 1.5, 1.9, 2.2, 2.5,
                      2.8]).reshape(3, 2).astype(np.float32)
        XT = np.arccosh(X)
        DY = np.ones((3, 2), dtype=np.float32)

        x = tensor.from_numpy(X)
        dy = tensor.from_numpy(DY)
        x.to_device(gpu_dev)
        dy.to_device(gpu_dev)

        result = autograd.acosh(x)
        dx = result.creator.backward(dy.data)

        G = 1.0 / np.multiply(np.sqrt(X - 1.0), np.sqrt(X + 1.0))
        DX = np.multiply(G, DY)

        np.testing.assert_array_almost_equal(tensor.to_numpy(result),
                                             XT,
                                             decimal=5)
        np.testing.assert_array_almost_equal(tensor.to_numpy(
            tensor.from_raw_tensor(dx)),
                                             DX,
                                             decimal=5)

    def test_Sin_cpu(self):
        X = np.array([0.8, -1.2, 3.3, -3.6, -0.5,
                      0.5]).reshape(3, 2).astype(np.float32)
        XT = np.sin(X)
        DY = np.ones((3, 2), dtype=np.float32)

        x = tensor.from_numpy(X)
        dy = tensor.from_numpy(DY)
        x.to_device(cpu_dev)
        dy.to_device(cpu_dev)

        result = autograd.sin(x)
        dx = result.creator.backward(dy.data)

        G = np.cos(X)
        DX = np.multiply(G, DY)

        np.testing.assert_array_almost_equal(tensor.to_numpy(result),
                                             XT,
                                             decimal=5)
        np.testing.assert_array_almost_equal(tensor.to_numpy(
            tensor.from_raw_tensor(dx)),
                                             DX,
                                             decimal=5)

    def test_Sin_gpu(self):
        X = np.array([0.8, -1.2, 3.3, -3.6, -0.5,
                      0.5]).reshape(3, 2).astype(np.float32)
        XT = np.sin(X)
        DY = np.ones((3, 2), dtype=np.float32)

        x = tensor.from_numpy(X)
        dy = tensor.from_numpy(DY)
        x.to_device(gpu_dev)
        dy.to_device(gpu_dev)

        result = autograd.sin(x)
        dx = result.creator.backward(dy.data)

        G = np.cos(X)
        DX = np.multiply(G, DY)

        np.testing.assert_array_almost_equal(tensor.to_numpy(result),
                                             XT,
                                             decimal=5)
        np.testing.assert_array_almost_equal(tensor.to_numpy(
            tensor.from_raw_tensor(dx)),
                                             DX,
                                             decimal=5)

    def test_Sinh_cpu(self):
        X = np.array([0.8, -1.2, 3.3, -3.6, -0.5,
                      0.5]).reshape(3, 2).astype(np.float32)
        XT = np.sinh(X)
        DY = np.ones((3, 2), dtype=np.float32)

        x = tensor.from_numpy(X)
        dy = tensor.from_numpy(DY)
        x.to_device(cpu_dev)
        dy.to_device(cpu_dev)

        result = autograd.sinh(x)
        dx = result.creator.backward(dy.data)

        G = np.cosh(X)
        DX = np.multiply(G, DY)

        np.testing.assert_array_almost_equal(tensor.to_numpy(result),
                                             XT,
                                             decimal=5)
        np.testing.assert_array_almost_equal(tensor.to_numpy(
            tensor.from_raw_tensor(dx)),
                                             DX,
                                             decimal=5)

    def test_Sinh_gpu(self):
        X = np.array([0.8, -1.2, 3.3, -3.6, -0.5,
                      0.5]).reshape(3, 2).astype(np.float32)
        XT = np.sinh(X)
        DY = np.ones((3, 2), dtype=np.float32)

        x = tensor.from_numpy(X)
        dy = tensor.from_numpy(DY)
        x.to_device(gpu_dev)
        dy.to_device(gpu_dev)

        result = autograd.sinh(x)
        dx = result.creator.backward(dy.data)

        G = np.cosh(X)
        DX = np.multiply(G, DY)

        np.testing.assert_array_almost_equal(tensor.to_numpy(result),
                                             XT,
                                             decimal=5)
        np.testing.assert_array_almost_equal(tensor.to_numpy(
            tensor.from_raw_tensor(dx)),
                                             DX,
                                             decimal=5)

    def test_Asin_cpu(self):
        X = np.array([-0.9, -0.3, -0.1, 0.1, 0.5,
                      0.9]).reshape(3, 2).astype(np.float32)
        XT = np.arcsin(X)
        DY = np.ones((3, 2), dtype=np.float32)

        x = tensor.from_numpy(X)
        dy = tensor.from_numpy(DY)
        x.to_device(cpu_dev)
        dy.to_device(cpu_dev)

        result = autograd.asin(x)
        dx = result.creator.backward(dy.data)

        G = 1.0 / np.sqrt(1.0 - np.square(X))
        DX = np.multiply(G, DY)

        np.testing.assert_array_almost_equal(tensor.to_numpy(result),
                                             XT,
                                             decimal=5)
        np.testing.assert_array_almost_equal(tensor.to_numpy(
            tensor.from_raw_tensor(dx)),
                                             DX,
                                             decimal=5)

    def test_Asin_gpu(self):
        X = np.array([-0.9, -0.3, -0.1, 0.1, 0.5,
                      0.9]).reshape(3, 2).astype(np.float32)
        XT = np.arcsin(X)
        DY = np.ones((3, 2), dtype=np.float32)

        x = tensor.from_numpy(X)
        dy = tensor.from_numpy(DY)
        x.to_device(gpu_dev)
        dy.to_device(gpu_dev)

        result = autograd.asin(x)
        dx = result.creator.backward(dy.data)

        G = 1.0 / np.sqrt(1.0 - np.square(X))
        DX = np.multiply(G, DY)

        np.testing.assert_array_almost_equal(tensor.to_numpy(result),
                                             XT,
                                             decimal=5)
        np.testing.assert_array_almost_equal(tensor.to_numpy(
            tensor.from_raw_tensor(dx)),
                                             DX,
                                             decimal=5)

    def test_Asinh_cpu(self):
        X = np.array([-0.9, -0.3, -0.1, 0.1, 0.5,
                      0.9]).reshape(3, 2).astype(np.float32)
        XT = np.arcsinh(X)
        DY = np.ones((3, 2), dtype=np.float32)

        x = tensor.from_numpy(X)
        dy = tensor.from_numpy(DY)
        x.to_device(cpu_dev)
        dy.to_device(cpu_dev)

        result = autograd.asinh(x)
        dx = result.creator.backward(dy.data)

        G = 1.0 / np.sqrt(np.square(X) + 1.0)
        DX = np.multiply(G, DY)

        np.testing.assert_array_almost_equal(tensor.to_numpy(result),
                                             XT,
                                             decimal=5)
        np.testing.assert_array_almost_equal(tensor.to_numpy(
            tensor.from_raw_tensor(dx)),
                                             DX,
                                             decimal=5)

    def test_Less_gpu(self):
        x0 = np.array([-0.9, -0.3, -0.1, 0.1, 0.5,
                       0.9]).reshape(3, 2).astype(np.float32)
        x1 = np.array([0, -0.3, 0, 0.1, 0, 0.9]).reshape(3,
                                                         2).astype(np.float32)
        y = np.less(x0, x1)
        x0 = tensor.from_numpy(x0)
        x1 = tensor.from_numpy(x1)
        x0.to_device(gpu_dev)
        x1.to_device(gpu_dev)

        result = autograd.less(x0, x1)
        np.testing.assert_array_almost_equal(tensor.to_numpy(result),
                                             y,
                                             decimal=5)

    def test_Less_cpu(self):
        x0 = np.array([-0.9, -0.3, -0.1, 0.1, 0.5,
                       0.9]).reshape(3, 2).astype(np.float32)
        x1 = np.array([0, -0.3, 0, 0.1, 0, 0.9]).reshape(3,
                                                         2).astype(np.float32)
        y = np.less(x0, x1)
        x0 = tensor.from_numpy(x0)
        x1 = tensor.from_numpy(x1)
        x0.to_device(cpu_dev)
        x1.to_device(cpu_dev)

        result = autograd.less(x0, x1)

        np.testing.assert_array_almost_equal(tensor.to_numpy(result),
                                             y,
                                             decimal=5)

    def test_Asinh_gpu(self):
        X = np.array([-0.9, -0.3, -0.1, 0.1, 0.5,
                      0.9]).reshape(3, 2).astype(np.float32)
        XT = np.arcsinh(X)
        DY = np.ones((3, 2), dtype=np.float32)

        x = tensor.from_numpy(X)
        dy = tensor.from_numpy(DY)
        x.to_device(gpu_dev)
        dy.to_device(gpu_dev)

        result = autograd.asinh(x)
        dx = result.creator.backward(dy.data)

        G = 1.0 / np.sqrt(np.square(X) + 1.0)
        DX = np.multiply(G, DY)

        np.testing.assert_array_almost_equal(tensor.to_numpy(result),
                                             XT,
                                             decimal=5)
        np.testing.assert_array_almost_equal(tensor.to_numpy(
            tensor.from_raw_tensor(dx)),
                                             DX,
                                             decimal=5)

    def test_Tan_cpu(self):
        X = np.array([0.8, -1.2, 3.3, -3.6, -0.5,
                      0.5]).reshape(3, 2).astype(np.float32)
        XT = np.tan(X)
        DY = np.ones((3, 2), dtype=np.float32)

        x = tensor.from_numpy(X)
        dy = tensor.from_numpy(DY)
        x.to_device(cpu_dev)
        dy.to_device(cpu_dev)

        result = autograd.tan(x)
        dx = result.creator.backward(dy.data)

        G = 1.0 / np.square(np.cos(X))
        DX = np.multiply(G, DY)

        np.testing.assert_array_almost_equal(tensor.to_numpy(result),
                                             XT,
                                             decimal=5)
        np.testing.assert_array_almost_equal(tensor.to_numpy(
            tensor.from_raw_tensor(dx)),
                                             DX,
                                             decimal=5)

    def test_Tan_gpu(self):
        X = np.array([0.8, -1.2, 3.3, -3.6, -0.5,
                      0.5]).reshape(3, 2).astype(np.float32)
        XT = np.tan(X)
        DY = np.ones((3, 2), dtype=np.float32)

        x = tensor.from_numpy(X)
        dy = tensor.from_numpy(DY)
        x.to_device(gpu_dev)
        dy.to_device(gpu_dev)

        result = autograd.tan(x)
        dx = result.creator.backward(dy.data)

        G = 1.0 / np.square(np.cos(X))
        DX = np.multiply(G, DY)

        np.testing.assert_array_almost_equal(tensor.to_numpy(result),
                                             XT,
                                             decimal=5)
        np.testing.assert_array_almost_equal(tensor.to_numpy(
            tensor.from_raw_tensor(dx)),
                                             DX,
                                             decimal=5)

    def test_Tanh_cpu(self):
        X = np.array([0.8, -1.2, 3.3, -3.6, -0.5,
                      0.5]).reshape(3, 2).astype(np.float32)
        XT = np.tanh(X)
        DY = np.ones((3, 2), dtype=np.float32)

        x = tensor.from_numpy(X)
        dy = tensor.from_numpy(DY)
        x.to_device(cpu_dev)
        dy.to_device(cpu_dev)

        result = autograd.tanh(x)
        dx = result.creator.backward(dy.data)

        G = 1.0 / np.square(np.cosh(X))
        DX = np.multiply(G, DY)

        np.testing.assert_array_almost_equal(tensor.to_numpy(result),
                                             XT,
                                             decimal=5)
        np.testing.assert_array_almost_equal(tensor.to_numpy(
            tensor.from_raw_tensor(dx)),
                                             DX,
                                             decimal=5)

    def test_Tanh_gpu(self):
        X = np.array([0.8, -1.2, 3.3, -3.6, -0.5,
                      0.5]).reshape(3, 2).astype(np.float32)
        XT = np.tanh(X)
        DY = np.ones((3, 2), dtype=np.float32)

        x = tensor.from_numpy(X)
        dy = tensor.from_numpy(DY)
        x.to_device(gpu_dev)
        dy.to_device(gpu_dev)

        result = autograd.tanh(x)
        dx = result.creator.backward(dy.data)

        G = 1.0 / np.square(np.cosh(X))
        DX = np.multiply(G, DY)

        np.testing.assert_array_almost_equal(tensor.to_numpy(result),
                                             XT,
                                             decimal=5)
        np.testing.assert_array_almost_equal(tensor.to_numpy(
            tensor.from_raw_tensor(dx)),
                                             DX,
                                             decimal=5)

    def test_Atan_cpu(self):
        X = np.array([-0.9, -0.3, -0.1, 0.1, 0.5,
                      0.9]).reshape(3, 2).astype(np.float32)
        XT = np.arctan(X)
        DY = np.ones((3, 2), dtype=np.float32)

        x = tensor.from_numpy(X)
        dy = tensor.from_numpy(DY)
        x.to_device(cpu_dev)
        dy.to_device(cpu_dev)

        result = autograd.atan(x)
        dx = result.creator.backward(dy.data)

        G = 1.0 / (1.0 + np.square(X))
        DX = np.multiply(G, DY)

        np.testing.assert_array_almost_equal(tensor.to_numpy(result),
                                             XT,
                                             decimal=5)
        np.testing.assert_array_almost_equal(tensor.to_numpy(
            tensor.from_raw_tensor(dx)),
                                             DX,
                                             decimal=5)

    def test_Atan_gpu(self):
        X = np.array([-0.9, -0.3, -0.1, 0.1, 0.5,
                      0.9]).reshape(3, 2).astype(np.float32)
        XT = np.arctan(X)
        DY = np.ones((3, 2), dtype=np.float32)

        x = tensor.from_numpy(X)
        dy = tensor.from_numpy(DY)
        x.to_device(gpu_dev)
        dy.to_device(gpu_dev)

        result = autograd.atan(x)
        dx = result.creator.backward(dy.data)

        G = 1.0 / (1.0 + np.square(X))
        DX = np.multiply(G, DY)

        np.testing.assert_array_almost_equal(tensor.to_numpy(result),
                                             XT,
                                             decimal=5)
        np.testing.assert_array_almost_equal(tensor.to_numpy(
            tensor.from_raw_tensor(dx)),
                                             DX,
                                             decimal=5)

    def test_Atanh_cpu(self):
        X = np.array([-0.9, -0.3, -0.1, 0.1, 0.5,
                      0.9]).reshape(3, 2).astype(np.float32)
        XT = np.arctanh(X)
        DY = np.ones((3, 2), dtype=np.float32)

        x = tensor.from_numpy(X)
        dy = tensor.from_numpy(DY)
        x.to_device(cpu_dev)
        dy.to_device(cpu_dev)

        result = autograd.atanh(x)
        dx = result.creator.backward(dy.data)

        G = 1.0 / (1.0 - np.square(X))
        DX = np.multiply(G, DY)

        np.testing.assert_array_almost_equal(tensor.to_numpy(result),
                                             XT,
                                             decimal=5)
        np.testing.assert_array_almost_equal(tensor.to_numpy(
            tensor.from_raw_tensor(dx)),
                                             DX,
                                             decimal=5)

    def test_Atanh_gpu(self):
        X = np.array([-0.9, -0.3, -0.1, 0.1, 0.5,
                      0.9]).reshape(3, 2).astype(np.float32)
        XT = np.arctanh(X)
        DY = np.ones((3, 2), dtype=np.float32)

        x = tensor.from_numpy(X)
        dy = tensor.from_numpy(DY)
        x.to_device(gpu_dev)
        dy.to_device(gpu_dev)

        result = autograd.atanh(x)
        dx = result.creator.backward(dy.data)

        G = 1.0 / (1.0 - np.square(X))
        DX = np.multiply(G, DY)

        np.testing.assert_array_almost_equal(tensor.to_numpy(result),
                                             XT,
                                             decimal=5)
        np.testing.assert_array_almost_equal(tensor.to_numpy(
            tensor.from_raw_tensor(dx)),
                                             DX,
                                             decimal=5)

    def test_Sub_cpu(self):
        X0 = np.array([7, -5, 0.2, -0.1, 0.3, 4]).reshape(3,
                                                          2).astype(np.float32)
        X1 = np.array([0.6, -1.3, 0.1, -0.1, 0.4,
                       0.3]).reshape(3, 2).astype(np.float32)
        XT = np.subtract(X0, X1)

        DY = np.ones((3, 2), dtype=np.float32)
        x0 = tensor.from_numpy(X0)
        x1 = tensor.from_numpy(X1)
        dy = tensor.from_numpy(DY)
        x0.to_device(cpu_dev)
        x1.to_device(cpu_dev)
        dy.to_device(cpu_dev)

        result = autograd.sub(x0, x1)
        dx0, dx1 = result.creator.backward(dy.data)

        DX0 = np.multiply(DY, 1.0)
        DX1 = np.multiply(DY, -1.0)

        np.testing.assert_array_almost_equal(tensor.to_numpy(result),
                                             XT,
                                             decimal=5)
        np.testing.assert_array_almost_equal(tensor.to_numpy(
            tensor.from_raw_tensor(dx0)),
                                             DX0,
                                             decimal=5)
        np.testing.assert_array_almost_equal(tensor.to_numpy(
            tensor.from_raw_tensor(dx1)),
                                             DX1,
                                             decimal=5)

    def test_Sub_gpu(self):
        X0 = np.array([7, -5, 0.2, -0.1, 0.3, 4]).reshape(3,
                                                          2).astype(np.float32)
        X1 = np.array([0.6, -1.3, 0.1, -0.1, 0.4,
                       0.3]).reshape(3, 2).astype(np.float32)
        XT = np.subtract(X0, X1)

        DY = np.ones((3, 2), dtype=np.float32)
        x0 = tensor.from_numpy(X0)
        x1 = tensor.from_numpy(X1)
        dy = tensor.from_numpy(DY)
        x0.to_device(gpu_dev)
        x1.to_device(gpu_dev)
        dy.to_device(gpu_dev)

        result = autograd.sub(x0, x1)
        dx0, dx1 = result.creator.backward(dy.data)
        DX0 = np.multiply(DY, 1.0)
        DX1 = np.multiply(DY, -1.0)

        np.testing.assert_array_almost_equal(tensor.to_numpy(result),
                                             XT,
                                             decimal=5)
        np.testing.assert_array_almost_equal(tensor.to_numpy(
            tensor.from_raw_tensor(dx0)),
                                             DX0,
                                             decimal=5)
        np.testing.assert_array_almost_equal(tensor.to_numpy(
            tensor.from_raw_tensor(dx1)),
                                             DX1,
                                             decimal=5)

    def test_Pow_cpu(self):
        X0 = np.array([7, 5, 0.2, 0.1, 0.3, 4]).reshape(3, 2).astype(np.float32)
        X1 = np.array([-1.0, 2.0, -1.0, -2.1, 1.0,
                       -2.0]).reshape(3, 2).astype(np.float32)
        XT = np.power(X0, X1)

        DY = np.ones((3, 2), dtype=np.float32)
        x0 = tensor.from_numpy(X0)
        x1 = tensor.from_numpy(X1)
        dy = tensor.from_numpy(DY)
        x0.to_device(cpu_dev)
        x1.to_device(cpu_dev)
        dy.to_device(cpu_dev)

        result = autograd.pow(x0, x1)
        dx0, dx1 = result.creator.backward(dy.data)

        G0 = np.multiply(X1, np.power(X0, (X1 - 1.0)))
        DX0 = np.multiply(G0, DY)
        G1 = np.multiply(np.power(X0, X1), np.log(X0))
        DX1 = np.multiply(G1, DY)

        np.testing.assert_array_almost_equal(tensor.to_numpy(result),
                                             XT,
                                             decimal=5)
        np.testing.assert_array_almost_equal(tensor.to_numpy(
            tensor.from_raw_tensor(dx0)),
                                             DX0,
                                             decimal=4)
        np.testing.assert_array_almost_equal(tensor.to_numpy(
            tensor.from_raw_tensor(dx1)),
                                             DX1,
                                             decimal=4)

    def test_Pow_gpu(self):
        X0 = np.array([7, 5, 0.2, 0.1, 0.3, 4]).reshape(3, 2).astype(np.float32)
        X1 = np.array([-1.0, 2.0, -1.0, -2.1, 1.0,
                       -2.0]).reshape(3, 2).astype(np.float32)
        XT = np.power(X0, X1)

        DY = np.ones((3, 2), dtype=np.float32)
        x0 = tensor.from_numpy(X0)
        x1 = tensor.from_numpy(X1)
        dy = tensor.from_numpy(DY)
        x0.to_device(gpu_dev)
        x1.to_device(gpu_dev)
        dy.to_device(gpu_dev)

        result = autograd.pow(x0, x1)
        dx0, dx1 = result.creator.backward(dy.data)

        G0 = np.multiply(X1, np.power(X0, (X1 - 1.0)))
        DX0 = np.multiply(G0, DY)
        G1 = np.multiply(np.power(X0, X1), np.log(X0))
        DX1 = np.multiply(G1, DY)

        np.testing.assert_array_almost_equal(tensor.to_numpy(result),
                                             XT,
                                             decimal=5)
        np.testing.assert_array_almost_equal(tensor.to_numpy(
            tensor.from_raw_tensor(dx0)),
                                             DX0,
                                             decimal=4)
        np.testing.assert_array_almost_equal(tensor.to_numpy(
            tensor.from_raw_tensor(dx1)),
                                             DX1,
                                             decimal=4)

    def test_SoftSign_cpu(self):
        # y = x / (1 + np.abs(x))
        X = np.array([0.8, -1.2, 3.3, -3.6, -0.5,
                      0.5]).reshape(3, 2).astype(np.float32)
        XT = X / (1 + np.absolute(X))
        DY = np.ones((3, 2), dtype=np.float32)

        x = tensor.from_numpy(X)
        dy = tensor.from_numpy(DY)
        x.to_device(cpu_dev)
        dy.to_device(cpu_dev)

        result = autograd.softsign(x)
        dx = result.creator.backward(dy.data)

        G = 1.0 / np.square(np.absolute(X) + 1.0)
        DX = np.multiply(G, DY)

        np.testing.assert_array_almost_equal(tensor.to_numpy(result),
                                             XT,
                                             decimal=5)
        np.testing.assert_array_almost_equal(tensor.to_numpy(
            tensor.from_raw_tensor(dx)),
                                             DX,
                                             decimal=5)

    def test_SoftSign_gpu(self):
        # y = x / (1 + np.abs(x))
        X = np.array([0.8, -1.2, 3.3, -3.6, -0.5,
                      0.5]).reshape(3, 2).astype(np.float32)
        XT = X / (1 + np.absolute(X))
        DY = np.ones((3, 2), dtype=np.float32)

        x = tensor.from_numpy(X)
        dy = tensor.from_numpy(DY)
        x.to_device(gpu_dev)
        dy.to_device(gpu_dev)

        result = autograd.softsign(x)
        dx = result.creator.backward(dy.data)

        G = 1.0 / np.square(np.absolute(X) + 1.0)
        DX = np.multiply(G, DY)

        np.testing.assert_array_almost_equal(tensor.to_numpy(result),
                                             XT,
                                             decimal=5)
        np.testing.assert_array_almost_equal(tensor.to_numpy(
            tensor.from_raw_tensor(dx)),
                                             DX,
                                             decimal=5)

    def test_SoftPlus_cpu(self):
        #y = np.log(np.exp(x) + 1)
        X = np.array([0.8, -1.2, 3.3, -3.6, -0.5,
                      0.5]).reshape(3, 2).astype(np.float32)
        XT = np.log(np.exp(X) + 1)
        DY = np.ones((3, 2), dtype=np.float32)

        x = tensor.from_numpy(X)
        dy = tensor.from_numpy(DY)
        x.to_device(cpu_dev)
        dy.to_device(cpu_dev)

        result = autograd.softplus(x)
        dx = result.creator.backward(dy.data)

        G = 1.0 / (1.0 + np.exp(-X))
        DX = np.multiply(G, DY)

        np.testing.assert_array_almost_equal(tensor.to_numpy(result),
                                             XT,
                                             decimal=5)
        np.testing.assert_array_almost_equal(tensor.to_numpy(
            tensor.from_raw_tensor(dx)),
                                             DX,
                                             decimal=5)

    def test_SoftPlus_gpu(self):
        #y = np.log(np.exp(x) + 1)
        X = np.array([0.8, -1.2, 3.3, -3.6, -0.5,
                      0.5]).reshape(3, 2).astype(np.float32)
        XT = np.log(np.exp(X) + 1)
        DY = np.ones((3, 2), dtype=np.float32)

        x = tensor.from_numpy(X)
        dy = tensor.from_numpy(DY)
        x.to_device(gpu_dev)
        dy.to_device(gpu_dev)

        result = autograd.softplus(x)
        dx = result.creator.backward(dy.data)

        G = 1.0 / (1.0 + np.exp(-X))
        DX = np.multiply(G, DY)

        np.testing.assert_array_almost_equal(tensor.to_numpy(result),
                                             XT,
                                             decimal=5)
        np.testing.assert_array_almost_equal(tensor.to_numpy(
            tensor.from_raw_tensor(dx)),
                                             DX,
                                             decimal=5)

    def test_unsqueeze_cpu(self):
        data = [0.1, -1.0, 0.4, 4.0, -0.9, 9.0]

        x = np.array(data).reshape(1, 2, 3).astype(np.float32)
        y = x.reshape(1, 1, 2, 3, 1)
        dy = np.ones((1, 1, 2, 3, 1), dtype=np.float32)
        grad = dy.reshape(1, 2, 3)

        x = tensor.from_numpy(x)
        dy = tensor.from_numpy(dy)
        x.to_device(cpu_dev)
        dy.to_device(cpu_dev)

        result = autograd.unsqueeze(x, [0, 4])
        dx = result.creator.backward(dy.data)

        np.testing.assert_array_almost_equal(tensor.to_numpy(result),
                                             y,
                                             decimal=5)
        np.testing.assert_array_almost_equal(tensor.to_numpy(
            tensor.from_raw_tensor(dx)),
                                             grad,
                                             decimal=5)

    def test_unsqueeze_gpu(self):
        x = np.array([0.1, -1.0, 0.4, 4.0, -0.9,
                      9.0]).reshape(1, 2, 3).astype(np.float32)
        y = x.reshape(1, 1, 2, 3, 1)
        dy = np.ones((1, 1, 2, 3, 1), dtype=np.float32)
        grad = dy.reshape(1, 2, 3)

        x = tensor.from_numpy(x)
        dy = tensor.from_numpy(dy)
        x.to_device(cpu_dev)
        dy.to_device(cpu_dev)

        result = autograd.unsqueeze(x, [0, 4])
        dx = result.creator.backward(dy.data)

        np.testing.assert_array_almost_equal(tensor.to_numpy(result),
                                             y,
                                             decimal=5)
        np.testing.assert_array_almost_equal(tensor.to_numpy(
            tensor.from_raw_tensor(dx)),
                                             grad,
                                             decimal=5)

    def test_Sqrt_cpu(self):
        X = np.array([0.1, 1.0, 0.4, 4.0, 0.9,
                      9.0]).reshape(3, 2).astype(np.float32)
        XT = np.sqrt(X)
        DY = np.ones((3, 2), dtype=np.float32)

        x = tensor.from_numpy(X)
        dy = tensor.from_numpy(DY)
        x.to_device(cpu_dev)
        dy.to_device(cpu_dev)

        result = autograd.sqrt(x)
        dx = result.creator.backward(dy.data)

        G = 0.5 * np.power(X, -0.5)
        DX = np.multiply(G, DY)

        np.testing.assert_array_almost_equal(tensor.to_numpy(result),
                                             XT,
                                             decimal=5)
        np.testing.assert_array_almost_equal(tensor.to_numpy(
            tensor.from_raw_tensor(dx)),
                                             DX,
                                             decimal=5)

    def test_Sqrt_gpu(self):
        X = np.array([0.1, 1.0, 0.4, 4.0, 0.9,
                      9.0]).reshape(3, 2).astype(np.float32)
        XT = np.sqrt(X)
        DY = np.ones((3, 2), dtype=np.float32)

        x = tensor.from_numpy(X)
        dy = tensor.from_numpy(DY)
        x.to_device(gpu_dev)
        dy.to_device(gpu_dev)

        result = autograd.sqrt(x)
        dx = result.creator.backward(dy.data)

        G = 0.5 * np.power(X, -0.5)
        DX = np.multiply(G, DY)

        np.testing.assert_array_almost_equal(tensor.to_numpy(result),
                                             XT,
                                             decimal=5)
        np.testing.assert_array_almost_equal(tensor.to_numpy(
            tensor.from_raw_tensor(dx)),
                                             DX,
                                             decimal=5)

    def test_transpose_cpu(self):
        x = np.random.randn(3, 2, 1)
        y = x.transpose(1, 2, 0)
        dy = np.random.randn(*(y.shape))
        grad = dy.transpose((2, 0, 1))

        x = tensor.from_numpy(x)
        dy = tensor.from_numpy(dy)
        x.to_device(cpu_dev)
        dy.to_device(cpu_dev)

        result = autograd.transpose(x, (1, 2, 0))
        dx = result.creator.backward(dy.data)
        np.testing.assert_array_almost_equal(tensor.to_numpy(result),
                                             y,
                                             decimal=5)
        np.testing.assert_array_almost_equal(tensor.to_numpy(
            tensor.from_raw_tensor(dx)),
                                             grad,
                                             decimal=5)

    def test_transpose_gpu(self):
        x = np.random.randn(3, 2, 1)
        y = x.transpose(1, 2, 0)
        dy = np.random.randn(*(y.shape))
        grad = dy.transpose((2, 0, 1))

        x = tensor.from_numpy(x)
        dy = tensor.from_numpy(dy)
        x.to_device(gpu_dev)
        dy.to_device(gpu_dev)

        result = autograd.transpose(x, (1, 2, 0))
        dx = result.creator.backward(dy.data)
        np.testing.assert_array_almost_equal(tensor.to_numpy(result),
                                             y,
                                             decimal=5)
        np.testing.assert_array_almost_equal(tensor.to_numpy(
            tensor.from_raw_tensor(dx)),
                                             grad,
                                             decimal=5)

    def test_Sign_cpu(self):
        X = np.array([0.8, -1.2, 3.3, -3.6, -0.5,
                      0.5]).reshape(3, 2).astype(np.float32)
        XT = np.sign(X)
        DY = np.ones((3, 2), dtype=np.float32)

        x = tensor.from_numpy(X)
        dy = tensor.from_numpy(DY)
        x.to_device(gpu_dev)
        dy.to_device(gpu_dev)
        result = autograd.sign(x)
        dx = result.creator.backward(dy.data)
        DX = np.multiply(DY, 0)

        np.testing.assert_array_almost_equal(tensor.to_numpy(result),
                                             XT,
                                             decimal=5)
        np.testing.assert_array_almost_equal(tensor.to_numpy(
            tensor.from_raw_tensor(dx)),
                                             DX,
                                             decimal=5)

    def test_Sign_gpu(self):
        X = np.array([0.8, -1.2, 3.3, -3.6, -0.5,
                      0.5]).reshape(3, 2).astype(np.float32)
        XT = np.sign(X)
        DY = np.ones((3, 2), dtype=np.float32)

        x = tensor.from_numpy(X)
        dy = tensor.from_numpy(DY)
        x.to_device(gpu_dev)
        dy.to_device(gpu_dev)
        result = autograd.sign(x)
        dx = result.creator.backward(dy.data)
        DX = np.multiply(DY, 0)
        np.testing.assert_array_almost_equal(tensor.to_numpy(result),
                                             XT,
                                             decimal=5)
        np.testing.assert_array_almost_equal(tensor.to_numpy(
            tensor.from_raw_tensor(dx)),
                                             DX,
                                             decimal=5)

    def test_Log_cpu(self):
        X = np.array([0.1, 1.0, 0.4, 1.4, 0.9,
                      2.0]).reshape(3, 2).astype(np.float32)
        XT = np.log(X)
        DY = np.ones((3, 2), dtype=np.float32)

        x = tensor.from_numpy(X)
        dy = tensor.from_numpy(DY)
        x.to_device(gpu_dev)
        dy.to_device(gpu_dev)
        result = autograd.log(x)
        dx = result.creator.backward(dy.data)
        #dx = 1/x
        G = 1.0 / X
        DX = np.multiply(G, DY)

        np.testing.assert_array_almost_equal(tensor.to_numpy(result),
                                             XT,
                                             decimal=5)
        np.testing.assert_array_almost_equal(tensor.to_numpy(
            tensor.from_raw_tensor(dx)),
                                             DX,
                                             decimal=5)

    def test_Log_gpu(self):
        X = np.array([0.1, 1.0, 0.4, 1.4, 0.9,
                      2.0]).reshape(3, 2).astype(np.float32)
        XT = np.log(X)
        DY = np.ones((3, 2), dtype=np.float32)

        x = tensor.from_numpy(X)
        dy = tensor.from_numpy(DY)
        x.to_device(gpu_dev)
        dy.to_device(gpu_dev)
        result = autograd.log(x)
        dx = result.creator.backward(dy.data)
        #dx = 1/x
        G = 1.0 / X
        DX = np.multiply(G, DY)

        np.testing.assert_array_almost_equal(tensor.to_numpy(result),
                                             XT,
                                             decimal=5)
        np.testing.assert_array_almost_equal(tensor.to_numpy(
            tensor.from_raw_tensor(dx)),
                                             DX,
                                             decimal=5)

    def test_mul_cpu(self):
        x = np.array([0.1, -1.0, 0.4, 4.0, -0.9,
                      9.0]).reshape(3, 2).astype(np.float32)
        x1 = np.array([0.1, 1.0, 0.4, 4.0, 0.9,
                       9.0]).reshape(3, 2).astype(np.float32)
        y = x * x1
        dy = np.array([0.1, 1.0, 0.4, 4.0, 0.9,
                       9.0]).reshape(3, 2).astype(np.float32)
        grad0 = x1 * dy
        grad1 = x * dy

        x = tensor.from_numpy(x)
        slope = tensor.from_numpy(x1)
        dy = tensor.from_numpy(dy)
        x.to_device(cpu_dev)
        slope.to_device(cpu_dev)
        dy.to_device(cpu_dev)

        result = autograd.mul(x, slope)
        dx0, dx1 = result.creator.backward(dy.data)

        np.testing.assert_array_almost_equal(tensor.to_numpy(result),
                                             y,
                                             decimal=5)
        np.testing.assert_array_almost_equal(tensor.to_numpy(
            tensor.from_raw_tensor(dx0)),
                                             grad0,
                                             decimal=5)
        np.testing.assert_array_almost_equal(tensor.to_numpy(
            tensor.from_raw_tensor(dx1)),
                                             grad1,
                                             decimal=5)

    def test_mul_gpu(self):
        x = np.array([0.1, -1.0, 0.4, 4.0, -0.9,
                      9.0]).reshape(3, 2).astype(np.float32)
        x1 = np.array([0.1, 1.0, 0.4, 4.0, 0.9,
                       9.0]).reshape(3, 2).astype(np.float32)
        y = x * x1
        dy = np.array([0.1, 1.0, 0.4, 4.0, 0.9,
                       9.0]).reshape(3, 2).astype(np.float32)
        grad0 = x1 * dy
        grad1 = x * dy

        x = tensor.from_numpy(x)
        slope = tensor.from_numpy(x1)
        dy = tensor.from_numpy(dy)
        x.to_device(gpu_dev)
        slope.to_device(gpu_dev)
        dy.to_device(gpu_dev)

        result = autograd.mul(x, slope)
        dx0, dx1 = result.creator.backward(dy.data)

        np.testing.assert_array_almost_equal(tensor.to_numpy(result),
                                             y,
                                             decimal=5)
        np.testing.assert_array_almost_equal(tensor.to_numpy(
            tensor.from_raw_tensor(dx0)),
                                             grad0,
                                             decimal=5)
        np.testing.assert_array_almost_equal(tensor.to_numpy(
            tensor.from_raw_tensor(dx1)),
                                             grad1,
                                             decimal=5)

    def test_reshape_cpu(self):
        x = np.array([0.1, -1.0, 0.4, 4.0, -0.9,
                      9.0]).reshape(3, 2).astype(np.float32)
        y = x.reshape(2, 3)
        dy = np.array([1, 2, 3, 4, 5, 6]).reshape(2, 3).astype(np.float32)
        grad = dy.reshape(3, 2)

        x = tensor.from_numpy(x)
        dy = tensor.from_numpy(dy)
        x.to_device(cpu_dev)
        dy.to_device(cpu_dev)

        result = autograd.reshape(x, (2, 3))
        dx = result.creator.backward(dy.data)

        np.testing.assert_array_almost_equal(tensor.to_numpy(result),
                                             y,
                                             decimal=5)
        np.testing.assert_array_almost_equal(tensor.to_numpy(
            tensor.from_raw_tensor(dx)),
                                             grad,
                                             decimal=5)

    def test_reshape_gpu(self):
        x = np.array([0.1, -1.0, 0.4, 4.0, -0.9,
                      9.0]).reshape(3, 2).astype(np.float32)
        y = x.reshape(2, 3)
        dy = np.array([1, 2, 3, 4, 5, 6]).reshape(2, 3).astype(np.float32)
        grad = dy.reshape(3, 2)

        x = tensor.from_numpy(x)
        dy = tensor.from_numpy(dy)
        x.to_device(gpu_dev)
        dy.to_device(gpu_dev)

        result = autograd.reshape(x, (2, 3))
        dx = result.creator.backward(dy.data)

        np.testing.assert_array_almost_equal(tensor.to_numpy(result),
                                             y,
                                             decimal=5)
        np.testing.assert_array_almost_equal(tensor.to_numpy(
            tensor.from_raw_tensor(dx)),
                                             grad,
                                             decimal=5)

    def test_max_cpu(self):
        X0 = np.array([0.1, 0.2, 2.0, 0.0, 0.1,
                       0.2]).reshape(3, 2).astype(np.float32)
        X1 = np.array([1.0, 2.0, 1.0, 2.1, 0.0,
                       2.0]).reshape(3, 2).astype(np.float32)
        XT = np.maximum(X0, X1)

        DY = np.ones((3, 2), dtype=np.float32)
        x0 = tensor.from_numpy(X0)
        x1 = tensor.from_numpy(X1)
        dy = tensor.from_numpy(DY)
        x0.to_device(cpu_dev)
        x1.to_device(cpu_dev)
        dy.to_device(cpu_dev)

        result = autograd.max(x0, x1)
        dx0, dx1 = result.creator.backward(dy.data)

        G = np.subtract(X0, X1)
        DX0 = np.where(G > 0, 1, G * 0)
        DX1 = np.where(G < 0, 1, G * 0)

        np.testing.assert_array_almost_equal(tensor.to_numpy(result),
                                             XT,
                                             decimal=5)
        np.testing.assert_array_almost_equal(tensor.to_numpy(
            tensor.from_raw_tensor(dx0)),
                                             DX0,
                                             decimal=5)
        np.testing.assert_array_almost_equal(tensor.to_numpy(
            tensor.from_raw_tensor(dx1)),
                                             DX1,
                                             decimal=5)

    def test_max_cpu_3inputs(self):
        data_0 = np.array([3, 2, 1]).astype(np.float32)
        data_1 = np.array([1, 4, 4]).astype(np.float32)
        data_2 = np.array([2, 5, 3]).astype(np.float32)
        XT = np.array([3, 5, 4]).astype(np.float32)

        DY = np.array([1, 1, 1]).astype(np.float32)
        x0 = tensor.from_numpy(data_0)
        x1 = tensor.from_numpy(data_1)
        x2 = tensor.from_numpy(data_2)
        dy = tensor.from_numpy(DY)
        x0.to_device(cpu_dev)
        x1.to_device(cpu_dev)
        x2.to_device(cpu_dev)
        dy.to_device(cpu_dev)

        result = autograd.max(x0, x1, x2)
        dx0, dx1, dx2 = result.creator.backward(dy.data)

        DX0 = np.array([1, 0, 0]).astype(np.float32)
        DX1 = np.array([0, 0, 1]).astype(np.float32)
        DX2 = np.array([0, 1, 0]).astype(np.float32)

        np.testing.assert_array_almost_equal(tensor.to_numpy(result),
                                             XT,
                                             decimal=5)
        np.testing.assert_array_almost_equal(tensor.to_numpy(
            tensor.from_raw_tensor(dx0)),
                                             DX0,
                                             decimal=5)
        np.testing.assert_array_almost_equal(tensor.to_numpy(
            tensor.from_raw_tensor(dx1)),
                                             DX1,
                                             decimal=5)
        np.testing.assert_array_almost_equal(tensor.to_numpy(
            tensor.from_raw_tensor(dx2)),
                                             DX2,
                                             decimal=5)

    def test_max_cpu_1inputs(self):
        data_0 = np.array([3, 2, 1]).astype(np.float32)
        XT = np.array([3, 2, 1]).astype(np.float32)

        DY = np.array([1, 1, 1]).astype(np.float32)
        x0 = tensor.from_numpy(data_0)
        dy = tensor.from_numpy(DY)
        x0.to_device(cpu_dev)
        dy.to_device(cpu_dev)

        result = autograd.max(x0)
        dx0 = result.creator.backward(dy.data)

        DX0 = np.array([1, 1, 1]).astype(np.float32)

        np.testing.assert_array_almost_equal(tensor.to_numpy(result),
                                             XT,
                                             decimal=5)

    def test_max_gpu(self):
        X0 = np.array([0.1, 0.2, 2.0, 0.0, 0.1,
                       0.2]).reshape(3, 2).astype(np.float32)
        X1 = np.array([1.0, 2.0, 1.0, 2.1, 0.0,
                       2.0]).reshape(3, 2).astype(np.float32)
        XT = np.maximum(X0, X1)

        DY = np.ones((3, 2), dtype=np.float32)
        x0 = tensor.from_numpy(X0)
        x1 = tensor.from_numpy(X1)
        dy = tensor.from_numpy(DY)
        x0.to_device(gpu_dev)
        x1.to_device(gpu_dev)
        dy.to_device(gpu_dev)

        result = autograd.max(x0, x1)
        dx0, dx1 = result.creator.backward(dy.data)

        G = np.subtract(X0, X1)
        DX0 = np.where(G > 0, 1, G * 0)
        DX1 = np.where(G < 0, 1, G * 0)

        np.testing.assert_array_almost_equal(tensor.to_numpy(result),
                                             XT,
                                             decimal=5)
        np.testing.assert_array_almost_equal(tensor.to_numpy(
            tensor.from_raw_tensor(dx0)),
                                             DX0,
                                             decimal=5)
        np.testing.assert_array_almost_equal(tensor.to_numpy(
            tensor.from_raw_tensor(dx1)),
                                             DX1,
                                             decimal=5)

    def test_max_gpu_3inputs(self):
        data_0 = np.array([3, 2, 1]).astype(np.float32)
        data_1 = np.array([1, 4, 4]).astype(np.float32)
        data_2 = np.array([2, 5, 3]).astype(np.float32)
        XT = np.array([3, 5, 4]).astype(np.float32)

        DY = np.array([1, 1, 1]).astype(np.float32)
        x0 = tensor.from_numpy(data_0)
        x1 = tensor.from_numpy(data_1)
        x2 = tensor.from_numpy(data_2)
        dy = tensor.from_numpy(DY)
        x0.to_device(gpu_dev)
        x1.to_device(gpu_dev)
        x2.to_device(gpu_dev)
        dy.to_device(gpu_dev)

        result = autograd.max(x0, x1, x2)
        dx0, dx1, dx2 = result.creator.backward(dy.data)

        DX0 = np.array([1, 0, 0]).astype(np.float32)
        DX1 = np.array([0, 0, 1]).astype(np.float32)
        DX2 = np.array([0, 1, 0]).astype(np.float32)

        np.testing.assert_array_almost_equal(tensor.to_numpy(result),
                                             XT,
                                             decimal=5)
        np.testing.assert_array_almost_equal(tensor.to_numpy(
            tensor.from_raw_tensor(dx0)),
                                             DX0,
                                             decimal=5)
        np.testing.assert_array_almost_equal(tensor.to_numpy(
            tensor.from_raw_tensor(dx1)),
                                             DX1,
                                             decimal=5)
        np.testing.assert_array_almost_equal(tensor.to_numpy(
            tensor.from_raw_tensor(dx2)),
                                             DX2,
                                             decimal=5)

    def test_max_gpu_1inputs(self):
        data_0 = np.array([3, 2, 1]).astype(np.float32)
        XT = np.array([3, 2, 1]).astype(np.float32)

        DY = np.array([1, 1, 1]).astype(np.float32)
        x0 = tensor.from_numpy(data_0)
        dy = tensor.from_numpy(DY)
        x0.to_device(gpu_dev)
        dy.to_device(gpu_dev)

        result = autograd.max(x0)
        dx0 = result.creator.backward(dy.data)

        DX0 = np.array([1, 1, 1]).astype(np.float32)

        np.testing.assert_array_almost_equal(tensor.to_numpy(result),
                                             XT,
                                             decimal=5)

    def test_Div_cpu(self):
        X0 = np.array([7, -5, 0.2, -0.1, 0.3, 4]).reshape(3,
                                                          2).astype(np.float32)
        X1 = np.array([0.6, -1.3, 0.1, -0.1, 0.4,
                       0.3]).reshape(3, 2).astype(np.float32)
        XT = np.divide(X0, X1)

        DY = np.ones((3, 2), dtype=np.float32)
        x0 = tensor.from_numpy(X0)
        x1 = tensor.from_numpy(X1)
        dy = tensor.from_numpy(DY)
        x0.to_device(cpu_dev)
        x1.to_device(cpu_dev)
        dy.to_device(cpu_dev)

        result = autograd.div(x0, x1)
        dx0, dx1 = result.creator.backward(dy.data)

        G0 = 1.0 / X1
        DX0 = np.multiply(G0, DY)
        G1 = np.divide(-X0, np.square(X1))
        DX1 = np.multiply(G1, DY)

        np.testing.assert_array_almost_equal(tensor.to_numpy(result),
                                             XT,
                                             decimal=5)
        np.testing.assert_array_almost_equal(tensor.to_numpy(
            tensor.from_raw_tensor(dx0)),
                                             DX0,
                                             decimal=5)
        np.testing.assert_array_almost_equal(tensor.to_numpy(
            tensor.from_raw_tensor(dx1)),
                                             DX1,
                                             decimal=5)

    def test_Div_gpu(self):
        X0 = np.array([7, -5, 0.2, -0.1, 0.3, 4]).reshape(3,
                                                          2).astype(np.float32)
        X1 = np.array([0.6, -1.3, 0.1, -0.1, 0.4,
                       0.3]).reshape(3, 2).astype(np.float32)
        XT = np.divide(X0, X1)

        DY = np.ones((3, 2), dtype=np.float32)
        x0 = tensor.from_numpy(X0)
        x1 = tensor.from_numpy(X1)
        dy = tensor.from_numpy(DY)
        x0.to_device(gpu_dev)
        x1.to_device(gpu_dev)
        dy.to_device(gpu_dev)

        result = autograd.div(x0, x1)
        dx0, dx1 = result.creator.backward(dy.data)

        G0 = 1.0 / X1
        DX0 = np.multiply(G0, DY)
        G1 = np.divide(-X0, np.square(X1))
        DX1 = np.multiply(G1, DY)

        np.testing.assert_array_almost_equal(tensor.to_numpy(result),
                                             XT,
                                             decimal=5)
        np.testing.assert_array_almost_equal(tensor.to_numpy(
            tensor.from_raw_tensor(dx0)),
                                             DX0,
                                             decimal=5)
        np.testing.assert_array_almost_equal(tensor.to_numpy(
            tensor.from_raw_tensor(dx1)),
                                             DX1,
                                             decimal=5)

    def test_squeeze(self):

        def squeeze_helper(gpu=False):
            x = np.random.randn(3, 1, 2, 1, 1)
            y = x.reshape(3, 2)
            dy = np.random.randn(3, 2)
            grad = dy.reshape(3, 1, 2, 1, 1)

            x = tensor.from_numpy(x)
            dy = tensor.from_numpy(dy)
            if (gpu):
                x.to_device(gpu_dev)
                dy.to_device(gpu_dev)

            result = autograd.squeeze(x, [1, 3, 4])
            dx = result.creator.backward(dy.data)

            np.testing.assert_array_almost_equal(tensor.to_numpy(result),
                                                 y,
                                                 decimal=5)
            np.testing.assert_array_almost_equal(tensor.to_numpy(
                tensor.from_raw_tensor(dx)),
                                                 grad,
                                                 decimal=5)

        squeeze_helper(False)
        squeeze_helper(True)

    def test_shape_cpu(self):
        x = np.array([0.1, -1.0, 0.4, 4.0, -0.9,
                      9.0]).reshape(3, 2).astype(np.float32)
        y = list(x.shape)
        dy = np.ones((3, 2), dtype=np.float32)
        grad = list(dy.shape)

        x = tensor.from_numpy(x)
        dy = tensor.from_numpy(dy)
        x.to_device(cpu_dev)
        dy.to_device(cpu_dev)

        result = autograd.shape(x)
        dx = result.creator.backward(dy.data)

        np.testing.assert_array_almost_equal(tensor.to_numpy(result),
                                             y,
                                             decimal=5)
        np.testing.assert_array_almost_equal(dx, grad, decimal=5)

    def test_shape_gpu(self):
        x = np.array([0.1, -1.0, 0.4, 4.0, -0.9,
                      9.0]).reshape(3, 2).astype(np.float32)
        y = list(x.shape)
        dy = np.ones((3, 2), dtype=np.float32)
        grad = list(dy.shape)

        x = tensor.from_numpy(x)
        dy = tensor.from_numpy(dy)
        x.to_device(gpu_dev)
        dy.to_device(gpu_dev)

        result = autograd.shape(x)
        dx = result.creator.backward(dy.data)

        np.testing.assert_array_almost_equal(tensor.to_numpy(result),
                                             y,
                                             decimal=5)
        np.testing.assert_array_almost_equal(dx, grad, decimal=5)

    def test_min_cpu(self):
        X0 = np.array([0.1, 0.2, 2.0, 0.0, 0.1,
                       0.2]).reshape(3, 2).astype(np.float32)
        X1 = np.array([1.0, 2.0, 1.0, 2.1, 0.0,
                       2.0]).reshape(3, 2).astype(np.float32)
        XT = np.minimum(X0, X1)

        DY = np.ones((3, 2), dtype=np.float32)
        x0 = tensor.from_numpy(X0)
        x1 = tensor.from_numpy(X1)
        dy = tensor.from_numpy(DY)
        x0.to_device(cpu_dev)
        x1.to_device(cpu_dev)
        dy.to_device(cpu_dev)

        result = autograd.min(x0, x1)
        dx0, dx1 = result.creator.backward(dy.data)

        G = np.subtract(X0, X1)
        DX0 = np.where(G < 0, 1, G * 0)
        DX1 = np.where(G > 0, 1, G * 0)

        np.testing.assert_array_almost_equal(tensor.to_numpy(result),
                                             XT,
                                             decimal=5)
        np.testing.assert_array_almost_equal(tensor.to_numpy(
            tensor.from_raw_tensor(dx0)),
                                             DX0,
                                             decimal=5)
        np.testing.assert_array_almost_equal(tensor.to_numpy(
            tensor.from_raw_tensor(dx1)),
                                             DX1,
                                             decimal=5)

    def test_min_cpu_3inputs(self):
        data_0 = np.array([3, 2, 1]).astype(np.float32)
        data_1 = np.array([1, 4, 4]).astype(np.float32)
        data_2 = np.array([2, 5, 0]).astype(np.float32)
        XT = np.array([1, 2, 0]).astype(np.float32)

        DY = np.array([1, 1, 1]).astype(np.float32)
        x0 = tensor.from_numpy(data_0)
        x1 = tensor.from_numpy(data_1)
        x2 = tensor.from_numpy(data_2)
        dy = tensor.from_numpy(DY)
        x0.to_device(cpu_dev)
        x1.to_device(cpu_dev)
        x2.to_device(cpu_dev)
        dy.to_device(cpu_dev)

        result = autograd.min(x0, x1, x2)
        dx0, dx1, dx2 = result.creator.backward(dy.data)

        DX0 = np.array([0, 1, 0]).astype(np.float32)
        DX1 = np.array([1, 0, 0]).astype(np.float32)
        DX2 = np.array([0, 0, 1]).astype(np.float32)

        np.testing.assert_array_almost_equal(tensor.to_numpy(result),
                                             XT,
                                             decimal=5)
        np.testing.assert_array_almost_equal(tensor.to_numpy(
            tensor.from_raw_tensor(dx0)),
                                             DX0,
                                             decimal=5)
        np.testing.assert_array_almost_equal(tensor.to_numpy(
            tensor.from_raw_tensor(dx1)),
                                             DX1,
                                             decimal=5)
        np.testing.assert_array_almost_equal(tensor.to_numpy(
            tensor.from_raw_tensor(dx2)),
                                             DX2,
                                             decimal=5)

    def test_min_cpu_1inputs(self):
        data_0 = np.array([3, 2, 1]).astype(np.float32)
        XT = np.array([3, 2, 1]).astype(np.float32)

        DY = np.array([1, 1, 1]).astype(np.float32)
        x0 = tensor.from_numpy(data_0)
        dy = tensor.from_numpy(DY)
        x0.to_device(cpu_dev)
        dy.to_device(cpu_dev)

        result = autograd.min(x0)
        dx0 = result.creator.backward(dy.data)

        DX0 = np.array([1, 1, 1]).astype(np.float32)

        np.testing.assert_array_almost_equal(tensor.to_numpy(result),
                                             XT,
                                             decimal=5)
        np.testing.assert_array_almost_equal(tensor.to_numpy(
            tensor.from_raw_tensor(dx0)),
                                             DX0,
                                             decimal=5)

    def test_min_gpu(self):
        X0 = np.array([0.1, 0.2, 2.0, 0.0, 0.1,
                       0.2]).reshape(3, 2).astype(np.float32)
        X1 = np.array([1.0, 2.0, 1.0, 2.1, 0.0,
                       2.0]).reshape(3, 2).astype(np.float32)
        XT = np.minimum(X0, X1)

        DY = np.ones((3, 2), dtype=np.float32)
        x0 = tensor.from_numpy(X0)
        x1 = tensor.from_numpy(X1)
        dy = tensor.from_numpy(DY)
        x0.to_device(gpu_dev)
        x1.to_device(gpu_dev)
        dy.to_device(gpu_dev)

        result = autograd.min(x0, x1)
        dx0, dx1 = result.creator.backward(dy.data)

        G = np.subtract(X0, X1)
        DX0 = np.where(G < 0, 1, G * 0)
        DX1 = np.where(G > 0, 1, G * 0)

        np.testing.assert_array_almost_equal(tensor.to_numpy(result),
                                             XT,
                                             decimal=5)
        np.testing.assert_array_almost_equal(tensor.to_numpy(
            tensor.from_raw_tensor(dx0)),
                                             DX0,
                                             decimal=5)
        np.testing.assert_array_almost_equal(tensor.to_numpy(
            tensor.from_raw_tensor(dx1)),
                                             DX1,
                                             decimal=5)

    def test_min_gpu_3inputs(self):
        data_0 = np.array([3, 2, 1]).astype(np.float32)
        data_1 = np.array([1, 4, 4]).astype(np.float32)
        data_2 = np.array([2, 5, 0]).astype(np.float32)
        XT = np.array([1, 2, 0]).astype(np.float32)

        DY = np.array([1, 1, 1]).astype(np.float32)
        x0 = tensor.from_numpy(data_0)
        x1 = tensor.from_numpy(data_1)
        x2 = tensor.from_numpy(data_2)
        dy = tensor.from_numpy(DY)
        x0.to_device(gpu_dev)
        x1.to_device(gpu_dev)
        x2.to_device(gpu_dev)
        dy.to_device(gpu_dev)

        result = autograd.min(x0, x1, x2)
        dx0, dx1, dx2 = result.creator.backward(dy.data)

        DX0 = np.array([0, 1, 0]).astype(np.float32)
        DX1 = np.array([1, 0, 0]).astype(np.float32)
        DX2 = np.array([0, 0, 1]).astype(np.float32)

        np.testing.assert_array_almost_equal(tensor.to_numpy(result),
                                             XT,
                                             decimal=5)
        np.testing.assert_array_almost_equal(tensor.to_numpy(
            tensor.from_raw_tensor(dx0)),
                                             DX0,
                                             decimal=5)
        np.testing.assert_array_almost_equal(tensor.to_numpy(
            tensor.from_raw_tensor(dx1)),
                                             DX1,
                                             decimal=5)
        np.testing.assert_array_almost_equal(tensor.to_numpy(
            tensor.from_raw_tensor(dx2)),
                                             DX2,
                                             decimal=5)

    def test_min_gpu_1inputs(self):
        data_0 = np.array([3, 2, 1]).astype(np.float32)
        XT = np.array([3, 2, 1]).astype(np.float32)

        DY = np.array([1, 1, 1]).astype(np.float32)
        x0 = tensor.from_numpy(data_0)
        dy = tensor.from_numpy(DY)
        x0.to_device(gpu_dev)
        dy.to_device(gpu_dev)

        result = autograd.min(x0)
        dx0 = result.creator.backward(dy.data)

        DX0 = np.array([1, 1, 1]).astype(np.float32)

        np.testing.assert_array_almost_equal(tensor.to_numpy(result),
                                             XT,
                                             decimal=5)
        np.testing.assert_array_almost_equal(tensor.to_numpy(
            tensor.from_raw_tensor(dx0)),
                                             DX0,
                                             decimal=5)

    def test_HardSigmoid(self):

        def test_helper(gpu=False):
            x = np.random.randn(3, 2)
            #y = max(0, min(1, alpha * x + gamma))
            a = 0.2
            g = 0.5
            y = np.clip(x * 0.2 + 0.5, 0, 1)
            dy = np.random.randn(3, 2)
            grad = (0 < (np.clip(x * 0.2 + 0.5, 0, 1)) *
                    (np.clip(x * 0.2 + 0.5, 0, 1) < 1)) * 0.2 * dy
            x = tensor.from_numpy(x)
            dy = tensor.from_numpy(dy)
            if (gpu):
                x.to_device(gpu_dev)
                dy.to_device(gpu_dev)
            result = autograd.hardsigmoid(x, a, g)
            dx = result.creator.backward(dy.data)
            np.testing.assert_array_almost_equal(tensor.to_numpy(result),
                                                 y,
                                                 decimal=5)
            np.testing.assert_array_almost_equal(tensor.to_numpy(
                tensor.from_raw_tensor(dx)),
                                                 grad,
                                                 decimal=5)

        test_helper(False)
        test_helper(True)

    def test_prelu(self):

        def test_helper(gpu):
            x = np.random.randn(3, 2)
            slope = np.random.randn(3, 2)
            y = np.clip(x, 0, np.inf) + np.clip(x, -np.inf, 0) * slope
            dy = np.random.randn(3, 2)
            x0 = x.copy()
            x0[x0 > 0] = 1
            x0[x0 < 1] = 0
            grad0 = (x0 + (1 - x0) * slope) * dy
            grad1 = (1 - x0) * x * dy
            x = tensor.from_numpy(x)
            slope = tensor.from_numpy(slope)
            dy = tensor.from_numpy(dy)
            if (gpu):
                x.to_device(gpu_dev)
                slope.to_device(gpu_dev)
                dy.to_device(gpu_dev)
            result = autograd.prelu(x, slope)
            dx0, dx1 = result.creator.backward(dy.data)
            np.testing.assert_array_almost_equal(tensor.to_numpy(result),
                                                 y,
                                                 decimal=5)
            np.testing.assert_array_almost_equal(tensor.to_numpy(
                tensor.from_raw_tensor(dx0)),
                                                 grad0,
                                                 decimal=5)
            np.testing.assert_array_almost_equal(tensor.to_numpy(
                tensor.from_raw_tensor(dx1)),
                                                 grad1,
                                                 decimal=5)

        test_helper(False)
        if (singa_wrap.USE_CUDA):
            test_helper(True)

    def test_SeLU(self):

        def test_helper(gpu):
            x = np.random.randn(3, 2)
            a = 0.2
            g = 0.3
            y = np.clip(
                x, 0, np.inf) * g + (np.exp(np.clip(x, -np.inf, 0)) - 1) * a * g
            dy = np.random.randn(3, 2)
            grad = (np.exp(np.clip(x, -np.inf, 0))) * g
            grad[x <= 0] = grad[x <= 0] * a
            grad *= dy
            x = tensor.from_numpy(x)

    def test_and_cpu(self):
        x0 = np.array([0, -0.3, -0.1, 0.1, 0.5,
                       0.9]).reshape(3, 2).astype(np.float32)
        x1 = np.array([0, -0.3, 0, 0.1, 0.5, 0.9]).reshape(3,
                                                           2).astype(np.float32)

        y = np.logical_and(x0, x1)
        x0 = tensor.from_numpy(x0)
        x1 = tensor.from_numpy(x1)
        x0.to_device(cpu_dev)
        x1.to_device(cpu_dev)

        result = autograd._and(x0, x1)

        np.testing.assert_array_almost_equal(tensor.to_numpy(result),
                                             y,
                                             decimal=5)

    def test_and_gpu(self):
        x0 = np.array([0, -0.3, -0.1, 0.1, 0.5,
                       0.9]).reshape(3, 2).astype(np.float32)
        x1 = np.array([0, -0.3, 0, 0.1, 0.5, 0.9]).reshape(3,
                                                           2).astype(np.float32)

        y = np.logical_and(x0, x1)
        x0 = tensor.from_numpy(x0)
        x1 = tensor.from_numpy(x1)
        x0.to_device(gpu_dev)
        x1.to_device(gpu_dev)

        result = autograd._and(x0, x1)

        np.testing.assert_array_almost_equal(tensor.to_numpy(result),
                                             y,
                                             decimal=5)

    def test_or_cpu(self):
        x0 = np.array([1.0, 1.0, 2.0, -3.0, 0,
                       -7.0]).reshape(3, 2).astype(np.float32)
        x1 = np.array([-1.0, 0, 2.0, 4.0, 0,
                       -7.0]).reshape(3, 2).astype(np.float32)

        y = np.logical_or(x0, x1)
        x0 = tensor.from_numpy(x0)
        x1 = tensor.from_numpy(x1)
        x0.to_device(cpu_dev)
        x1.to_device(cpu_dev)

        result = autograd._or(x0, x1)

        np.testing.assert_array_almost_equal(tensor.to_numpy(result),
                                             y,
                                             decimal=5)

    def test_or_gpu(self):
        x0 = np.array([1.0, 1.0, 2.0, -3.0, 0,
                       -7.0]).reshape(3, 2).astype(np.float32)
        x1 = np.array([-1.0, 0, 2.0, 4.0, 0,
                       -7.0]).reshape(3, 2).astype(np.float32)

        y = np.logical_or(x0, x1)
        x0 = tensor.from_numpy(x0)
        x1 = tensor.from_numpy(x1)
        x0.to_device(gpu_dev)
        x1.to_device(gpu_dev)

        result = autograd._or(x0, x1)

        np.testing.assert_array_almost_equal(tensor.to_numpy(result),
                                             y,
                                             decimal=5)

    def test_not_cpu(self):
        x = np.array([1.0, -1.0, 0, -0.1, 0,
                      -7.0]).reshape(3, 2).astype(np.float32)

        y = np.logical_not(x)
        x = tensor.from_numpy(x)
        x.to_device(cpu_dev)

        result = autograd._not(x)

        np.testing.assert_array_almost_equal(tensor.to_numpy(result),
                                             y,
                                             decimal=5)

    def test_not_gpu(self):
        x = np.array([1.0, -1.0, 0, -0.1, 0,
                      -7.0]).reshape(3, 2).astype(np.float32)

        y = np.logical_not(x)
        x = tensor.from_numpy(x)
        x.to_device(gpu_dev)

        result = autograd._not(x)

        np.testing.assert_array_almost_equal(tensor.to_numpy(result),
                                             y,
                                             decimal=5)

    def test_xor_cpu(self):
        x0 = np.array([0, -0.3, -0.1, 0.1, 0.5,
                       9.0]).reshape(3, 2).astype(np.float32)
        x1 = np.array([0, -0.3, 0, 0.1, 0, 0.9]).reshape(3,
                                                         2).astype(np.float32)

        y = np.logical_xor(x0, x1)
        x0 = tensor.from_numpy(x0)
        x1 = tensor.from_numpy(x1)
        x0.to_device(cpu_dev)
        x1.to_device(cpu_dev)

        result = autograd._xor(x0, x1)

        np.testing.assert_array_almost_equal(tensor.to_numpy(result),
                                             y,
                                             decimal=5)

    def test_xor_gpu(self):
        x0 = np.array([0, -0.3, -0.1, 0.1, 0.5,
                       9.0]).reshape(3, 2).astype(np.float32)
        x1 = np.array([0, -0.3, 0, 0.1, 0, 0.9]).reshape(3,
                                                         2).astype(np.float32)

        y = np.logical_xor(x0, x1)
        x0 = tensor.from_numpy(x0)
        x1 = tensor.from_numpy(x1)
        x0.to_device(gpu_dev)
        x1.to_device(gpu_dev)

        result = autograd._xor(x0, x1)

        np.testing.assert_array_almost_equal(tensor.to_numpy(result),
                                             y,
                                             decimal=5)

    def test_negative_cpu(self):
        X = np.array([0.1, 0, 0.4, 1. - 4, 0.9,
                      -2.0]).reshape(3, 2).astype(np.float32)
        XT = np.negative(X)
        DY = np.ones((3, 2), dtype=np.float32)

        x = tensor.from_numpy(X)
        dy = tensor.from_numpy(DY)
        x.to_device(cpu_dev)
        dy.to_device(cpu_dev)

        result = autograd.negative(x)
        dx = result.creator.backward(dy.data)
        DX = np.negative(DY)

        np.testing.assert_array_almost_equal(tensor.to_numpy(result),
                                             XT,
                                             decimal=5)
        np.testing.assert_array_almost_equal(tensor.to_numpy(
            tensor.from_raw_tensor(dx)),
                                             DX,
                                             decimal=5)

    def test_negative_gpu(self):
        X = np.array([0.1, 0, 0.4, 1. - 4, 0.9,
                      -2.0]).reshape(3, 2).astype(np.float32)
        XT = np.negative(X)
        DY = np.ones((3, 2), dtype=np.float32)

        x = tensor.from_numpy(X)
        dy = tensor.from_numpy(DY)
        x.to_device(gpu_dev)
        dy.to_device(gpu_dev)

        result = autograd.negative(x)
        dx = result.creator.backward(dy.data)
        DX = np.negative(DY)

        np.testing.assert_array_almost_equal(tensor.to_numpy(result),
                                             XT,
                                             decimal=5)
        np.testing.assert_array_almost_equal(tensor.to_numpy(
            tensor.from_raw_tensor(dx)),
                                             DX,
                                             decimal=5)

    def test_reciprocal_cpu(self):
        X = np.array([0.1, 0, 0.4, 1. - 4, 0.9,
                      -2.0]).reshape(3, 2).astype(np.float32)
        DY = np.ones((3, 2), dtype=np.float32)

        x = tensor.from_numpy(X)
        dy = tensor.from_numpy(DY)
        x.to_device(cpu_dev)
        dy.to_device(cpu_dev)

        result = autograd.reciprocal(x)
        dx = result.creator.backward(dy.data)
        #dy/dx = -1/x**2
        with np.errstate(divide='ignore'):
            XT = np.reciprocal(X)
            DX = -1 / np.square(X)

        np.testing.assert_array_almost_equal(tensor.to_numpy(result),
                                             XT,
                                             decimal=5)
        np.testing.assert_array_almost_equal(tensor.to_numpy(
            tensor.from_raw_tensor(dx)),
                                             DX,
                                             decimal=5)

    def test_reciprocal_gpu(self):
        X = np.array([0.1, 0, 0.4, 1. - 4, 0.9,
                      -2.0]).reshape(3, 2).astype(np.float32)
        DY = np.ones((3, 2), dtype=np.float32)

        x = tensor.from_numpy(X)
        dy = tensor.from_numpy(DY)
        x.to_device(gpu_dev)
        dy.to_device(gpu_dev)

        result = autograd.reciprocal(x)
        dx = result.creator.backward(dy.data)
        #dy/dx = -1/x**2
        with np.errstate(divide='ignore'):
            XT = np.reciprocal(X)
            DX = -1 / np.square(X)

        np.testing.assert_array_almost_equal(tensor.to_numpy(result),
                                             XT,
                                             decimal=5)
        np.testing.assert_array_almost_equal(tensor.to_numpy(
            tensor.from_raw_tensor(dx)),
                                             DX,
                                             decimal=5)

    def test_and_broadcast_gpu(self):
        dev = gpu_dev
        cases = [
            ([3, 4, 5], [5]),  # 3d vs 1d
            ([3, 4, 5], [4, 5]),  # 3d vs 2d
            ([3, 4, 5, 6], [5, 6]),  # 4d vs 2d
            ([3, 4, 5, 6], [4, 5, 6]),  # 4d vs 3d
            ([1, 4, 1, 6], [3, 1, 5, 6])  # 4d vs 4d
        ]
        for in1, in2 in cases:
            x = (np.random.randn(*in1) > 0).astype(np.float32)
            x1 = (np.random.randn(*in2) > 0).astype(np.float32)
            y = np.logical_and(x, x1)

            x = tensor.from_numpy(x)
            x1 = tensor.from_numpy(x1)
            x.to_device(dev)
            x1.to_device(dev)

            result = autograd._and(x, x1)
            np.testing.assert_array_almost_equal(tensor.to_numpy(result),
                                                 y,
                                                 decimal=5)

    def test_and_broadcast_cpu(self):
        dev = cpu_dev
        cases = [
            ([3, 4, 5], [5]),  # 3d vs 1d
            ([3, 4, 5], [4, 5]),  # 3d vs 2d
            ([3, 4, 5, 6], [5, 6]),  # 4d vs 2d
            ([3, 4, 5, 6], [4, 5, 6]),  # 4d vs 3d
            ([1, 4, 1, 6], [3, 1, 5, 6])  # 4d vs 4d
        ]
        for in1, in2 in cases:
            x = (np.random.randn(*in1) > 0).astype(np.float32)
            x1 = (np.random.randn(*in2) > 0).astype(np.float32)
            y = np.logical_and(x, x1)

            x = tensor.from_numpy(x)
            x1 = tensor.from_numpy(x1)
            x.to_device(dev)
            x1.to_device(dev)

            result = autograd._and(x, x1)
            np.testing.assert_array_almost_equal(tensor.to_numpy(result),
                                                 y,
                                                 decimal=5)

    def test_or_broadcast_gpu(self):
        dev = gpu_dev
        cases = [
            ([3, 4, 5], [5]),  # 3d vs 1d
            ([3, 4, 5], [4, 5]),  # 3d vs 2d
            ([3, 4, 5, 6], [5, 6]),  # 4d vs 2d
            ([3, 4, 5, 6], [4, 5, 6]),  # 4d vs 3d
            ([1, 4, 1, 6], [3, 1, 5, 6])  # 4d vs 4d
        ]
        for in1, in2 in cases:
            x = (np.random.randn(*in1) > 0).astype(np.float32)
            x1 = (np.random.randn(*in2) > 0).astype(np.float32)
            y = np.logical_or(x, x1)

            x = tensor.from_numpy(x)
            x1 = tensor.from_numpy(x1)
            x.to_device(dev)
            x1.to_device(dev)

            result = autograd._or(x, x1)
            np.testing.assert_array_almost_equal(tensor.to_numpy(result),
                                                 y,
                                                 decimal=5)

    def test_or_broadcast_cpu(self):
        dev = cpu_dev
        cases = [
            ([3, 4, 5], [5]),  # 3d vs 1d
            ([3, 4, 5], [4, 5]),  # 3d vs 2d
            ([3, 4, 5, 6], [5, 6]),  # 4d vs 2d
            ([3, 4, 5, 6], [4, 5, 6]),  # 4d vs 3d
            ([1, 4, 1, 6], [3, 1, 5, 6])  # 4d vs 4d
        ]
        for in1, in2 in cases:
            x = (np.random.randn(*in1) > 0).astype(np.float32)
            x1 = (np.random.randn(*in2) > 0).astype(np.float32)
            y = np.logical_or(x, x1)

            x = tensor.from_numpy(x)
            x1 = tensor.from_numpy(x1)
            x.to_device(dev)
            x1.to_device(dev)

            result = autograd._or(x, x1)
            np.testing.assert_array_almost_equal(tensor.to_numpy(result),
                                                 y,
                                                 decimal=5)

    def test_xor_broadcast_gpu(self):
        dev = gpu_dev
        cases = [
            ([3, 4, 5], [5]),  # 3d vs 1d
            ([3, 4, 5], [4, 5]),  # 3d vs 2d
            ([3, 4, 5, 6], [5, 6]),  # 4d vs 2d
            ([3, 4, 5, 6], [4, 5, 6]),  # 4d vs 3d
            ([1, 4, 1, 6], [3, 1, 5, 6])  # 4d vs 4d
        ]
        for in1, in2 in cases:
            x = (np.random.randn(*in1) > 0).astype(np.float32)
            x1 = (np.random.randn(*in2) > 0).astype(np.float32)
            y = np.logical_xor(x, x1)

            x = tensor.from_numpy(x)
            x1 = tensor.from_numpy(x1)
            x.to_device(dev)
            x1.to_device(dev)

            result = autograd._xor(x, x1)
            np.testing.assert_array_almost_equal(tensor.to_numpy(result),
                                                 y,
                                                 decimal=5)

    def test_xor_broadcast_cpu(self):
        dev = cpu_dev
        cases = [
            ([3, 4, 5], [5]),  # 3d vs 1d
            ([3, 4, 5], [4, 5]),  # 3d vs 2d
            ([3, 4, 5, 6], [5, 6]),  # 4d vs 2d
            ([3, 4, 5, 6], [4, 5, 6]),  # 4d vs 3d
            ([1, 4, 1, 6], [3, 1, 5, 6])  # 4d vs 4d
        ]
        for in1, in2 in cases:
            x = (np.random.randn(*in1) > 0).astype(np.float32)
            x1 = (np.random.randn(*in2) > 0).astype(np.float32)
            y = np.logical_xor(x, x1)

            x = tensor.from_numpy(x)
            x1 = tensor.from_numpy(x1)
            x.to_device(dev)
            x1.to_device(dev)

            result = autograd._xor(x, x1)
            np.testing.assert_array_almost_equal(tensor.to_numpy(result),
                                                 y,
                                                 decimal=5)

    def test_greater_broadcast_gpu(self):
        dev = gpu_dev
        cases = [
            ([3, 4, 5], [5]),  # 3d vs 1d
            ([3, 4, 5], [4, 5]),  # 3d vs 2d
            ([3, 4, 5, 6], [5, 6]),  # 4d vs 2d
            ([3, 4, 5, 6], [4, 5, 6]),  # 4d vs 3d
            ([1, 4, 1, 6], [3, 1, 5, 6])  # 4d vs 4d
        ]
        for in1, in2 in cases:
            x = np.random.randn(*in1).astype(np.float32)
            x1 = np.random.randn(*in2).astype(np.float32)
            y = np.greater(x, x1)

            x = tensor.from_numpy(x)
            x1 = tensor.from_numpy(x1)
            x.to_device(dev)
            x1.to_device(dev)

            result = autograd.greater(x, x1)
            np.testing.assert_array_almost_equal(tensor.to_numpy(result),
                                                 y,
                                                 decimal=5)

    def test_greater_broadcast_cpu(self):
        dev = cpu_dev
        cases = [
            ([3, 4, 5], [5]),  # 3d vs 1d
            ([3, 4, 5], [4, 5]),  # 3d vs 2d
            ([3, 4, 5, 6], [5, 6]),  # 4d vs 2d
            ([3, 4, 5, 6], [4, 5, 6]),  # 4d vs 3d
            ([1, 4, 1, 6], [3, 1, 5, 6])  # 4d vs 4d
        ]
        for in1, in2 in cases:
            x = np.random.randn(*in1).astype(np.float32)
            x1 = np.random.randn(*in2).astype(np.float32)
            y = np.greater(x, x1)

            x = tensor.from_numpy(x)
            x1 = tensor.from_numpy(x1)
            x.to_device(dev)
            x1.to_device(dev)

            result = autograd.greater(x, x1)
            np.testing.assert_array_almost_equal(tensor.to_numpy(result),
                                                 y,
                                                 decimal=5)

    def test_less_broadcast_cpu(self):
        dev = cpu_dev
        cases = [
            ([3, 4, 5], [5]),  # 3d vs 1d
            ([3, 4, 5], [4, 5]),  # 3d vs 2d
            ([3, 4, 5, 6], [5, 6]),  # 4d vs 2d
            ([3, 4, 5, 6], [4, 5, 6]),  # 4d vs 3d
            ([1, 4, 1, 6], [3, 1, 5, 6])  # 4d vs 4d
        ]
        for in1, in2 in cases:
            x = np.random.randn(*in1).astype(np.float32)
            x1 = np.random.randn(*in2).astype(np.float32)
            y = np.less(x, x1)

            x = tensor.from_numpy(x)
            x1 = tensor.from_numpy(x1)
            x.to_device(dev)
            x1.to_device(dev)

            result = autograd.less(x, x1)
            np.testing.assert_array_almost_equal(tensor.to_numpy(result),
                                                 y,
                                                 decimal=5)

    def test_less_broadcast_gpu(self):
        dev = gpu_dev
        cases = [
            ([3, 4, 5], [5]),  # 3d vs 1d
            ([3, 4, 5], [4, 5]),  # 3d vs 2d
            ([3, 4, 5, 6], [5, 6]),  # 4d vs 2d
            ([3, 4, 5, 6], [4, 5, 6]),  # 4d vs 3d
            ([1, 4, 1, 6], [3, 1, 5, 6])  # 4d vs 4d
        ]
        for in1, in2 in cases:
            x = np.random.randn(*in1).astype(np.float32)
            x1 = np.random.randn(*in2).astype(np.float32)
            y = np.less(x, x1)

            x = tensor.from_numpy(x)
            x1 = tensor.from_numpy(x1)
            x.to_device(dev)
            x1.to_device(dev)

            result = autograd.less(x, x1)
            np.testing.assert_array_almost_equal(tensor.to_numpy(result),
                                                 y,
                                                 decimal=5)

    def test_add_broadcast_gpu(self):
        dev = gpu_dev
        cases = [
            ([3, 4, 5], [5]),  # 3d vs 1d
            ([3, 4, 5], [4, 5]),  # 3d vs 2d
            ([3, 4, 5, 6], [5, 6]),  # 4d vs 2d
            ([3, 4, 5, 6], [4, 5, 6]),  # 4d vs 3d
            ([1, 4, 1, 6], [3, 1, 5, 6])  # 4d vs 4d
        ]
        for in1, in2 in cases:
            x = np.random.randn(*in1).astype(np.float32)
            x1 = np.random.randn(*in2).astype(np.float32)
            y = x + x1

            dy = np.random.randn(*y.shape)
            grad0 = np.sum(dy, axis=axis_helper(y.shape,
                                                x.shape)).reshape(x.shape)
            grad1 = np.sum(dy, axis=axis_helper(y.shape,
                                                x1.shape)).reshape(x1.shape)

            x = tensor.from_numpy(x)
            x1 = tensor.from_numpy(x1)
            dy = tensor.from_numpy(dy)
            x.to_device(dev)
            x1.to_device(dev)
            dy.to_device(dev)

            result = autograd.add(x, x1)
            dx0, dx1 = result.creator.backward(dy.data)
            np.testing.assert_array_almost_equal(tensor.to_numpy(result),
                                                 y,
                                                 decimal=5)
            np.testing.assert_array_almost_equal(tensor.to_numpy(
                tensor.from_raw_tensor(dx0)),
                                                 grad0,
                                                 decimal=5)
            np.testing.assert_array_almost_equal(tensor.to_numpy(
                tensor.from_raw_tensor(dx1)),
                                                 grad1,
                                                 decimal=5)

    def test_add_broadcast_cpu(self):
        dev = cpu_dev
        cases = [
            ([3, 4, 5], [5]),  # 3d vs 1d
            ([3, 4, 5], [4, 5]),  # 3d vs 2d
            ([3, 4, 5, 6], [5, 6]),  # 4d vs 2d
            ([3, 4, 5, 6], [4, 5, 6]),  # 4d vs 3d
            ([1, 4, 1, 6], [3, 1, 5, 6])  # 4d vs 4d
        ]
        for in1, in2 in cases:
            x = np.random.randn(*in1).astype(np.float32)
            x1 = np.random.randn(*in2).astype(np.float32)
            y = x + x1

            dy = np.random.randn(*y.shape)
            grad0 = np.sum(dy, axis=axis_helper(y.shape,
                                                x.shape)).reshape(x.shape)
            grad1 = np.sum(dy, axis=axis_helper(y.shape,
                                                x1.shape)).reshape(x1.shape)

            x = tensor.from_numpy(x)
            x1 = tensor.from_numpy(x1)
            dy = tensor.from_numpy(dy)
            x.to_device(dev)
            x1.to_device(dev)
            dy.to_device(dev)

            result = autograd.add(x, x1)
            dx0, dx1 = result.creator.backward(dy.data)
            np.testing.assert_array_almost_equal(tensor.to_numpy(result),
                                                 y,
                                                 decimal=5)
            np.testing.assert_array_almost_equal(tensor.to_numpy(
                tensor.from_raw_tensor(dx0)),
                                                 grad0,
                                                 decimal=5)
            np.testing.assert_array_almost_equal(tensor.to_numpy(
                tensor.from_raw_tensor(dx1)),
                                                 grad1,
                                                 decimal=5)

    def test_sub_broadcast_gpu(self):
        dev = gpu_dev
        cases = [
            ([3, 4, 5], [5]),  # 3d vs 1d
            ([3, 4, 5], [4, 5]),  # 3d vs 2d
            ([3, 4, 5, 6], [5, 6]),  # 4d vs 2d
            ([3, 4, 5, 6], [4, 5, 6]),  # 4d vs 3d
            ([1, 4, 1, 6], [3, 1, 5, 6])  # 4d vs 4d
        ]
        for in1, in2 in cases:
            x = np.random.randn(*in1).astype(np.float32)
            x1 = np.random.randn(*in2).astype(np.float32)
            y = x - x1

            dy = np.random.randn(*y.shape)
            grad0 = np.sum(dy, axis=axis_helper(y.shape,
                                                x.shape)).reshape(x.shape)
            grad1 = np.sum(-dy, axis=axis_helper(y.shape,
                                                 x1.shape)).reshape(x1.shape)

            x = tensor.from_numpy(x)
            x1 = tensor.from_numpy(x1)
            dy = tensor.from_numpy(dy)
            x.to_device(dev)
            x1.to_device(dev)
            dy.to_device(dev)

            result = autograd.sub(x, x1)
            dx0, dx1 = result.creator.backward(dy.data)
            np.testing.assert_array_almost_equal(tensor.to_numpy(result),
                                                 y,
                                                 decimal=5)
            np.testing.assert_array_almost_equal(tensor.to_numpy(
                tensor.from_raw_tensor(dx0)),
                                                 grad0,
                                                 decimal=5)
            np.testing.assert_array_almost_equal(tensor.to_numpy(
                tensor.from_raw_tensor(dx1)),
                                                 grad1,
                                                 decimal=5)

    def test_sub_broadcast_cpu(self):
        dev = cpu_dev
        cases = [
            ([3, 4, 5], [5]),  # 3d vs 1d
            ([3, 4, 5], [4, 5]),  # 3d vs 2d
            ([3, 4, 5, 6], [5, 6]),  # 4d vs 2d
            ([3, 4, 5, 6], [4, 5, 6]),  # 4d vs 3d
            ([1, 4, 1, 6], [3, 1, 5, 6])  # 4d vs 4d
        ]
        for in1, in2 in cases:
            x = np.random.randn(*in1).astype(np.float32)
            x1 = np.random.randn(*in2).astype(np.float32)
            y = x - x1

            dy = np.random.randn(*y.shape)
            grad0 = np.sum(dy, axis=axis_helper(y.shape,
                                                x.shape)).reshape(x.shape)
            grad1 = np.sum(-dy, axis=axis_helper(y.shape,
                                                 x1.shape)).reshape(x1.shape)

            x = tensor.from_numpy(x)
            x1 = tensor.from_numpy(x1)
            dy = tensor.from_numpy(dy)
            x.to_device(dev)
            x1.to_device(dev)
            dy.to_device(dev)

            result = autograd.sub(x, x1)
            dx0, dx1 = result.creator.backward(dy.data)
            np.testing.assert_array_almost_equal(tensor.to_numpy(result),
                                                 y,
                                                 decimal=5)
            np.testing.assert_array_almost_equal(tensor.to_numpy(
                tensor.from_raw_tensor(dx0)),
                                                 grad0,
                                                 decimal=5)
            np.testing.assert_array_almost_equal(tensor.to_numpy(
                tensor.from_raw_tensor(dx1)),
                                                 grad1,
                                                 decimal=5)

    def test_mul_broadcast_gpu(self):
        dev = gpu_dev
        cases = [
            ([3, 4, 5], [5]),  # 3d vs 1d
            ([3, 4, 5], [4, 5]),  # 3d vs 2d
            ([3, 4, 5, 6], [5, 6]),  # 4d vs 2d
            ([3, 4, 5, 6], [4, 5, 6]),  # 4d vs 3d
            ([1, 4, 1, 6], [3, 1, 5, 6])  # 4d vs 4d
        ]
        for in1, in2 in cases:
            x = np.random.randn(*in1).astype(np.float32)
            x1 = np.random.randn(*in2).astype(np.float32)
            y = x * x1

            dy = np.random.randn(*y.shape)
            grad0 = np.sum(x1 * dy, axis=axis_helper(y.shape,
                                                     x.shape)).reshape(x.shape)
            grad1 = np.sum(x * dy, axis=axis_helper(y.shape,
                                                    x1.shape)).reshape(x1.shape)

            x = tensor.from_numpy(x)
            x1 = tensor.from_numpy(x1)
            dy = tensor.from_numpy(dy)
            x.to_device(dev)
            x1.to_device(dev)
            dy.to_device(dev)

            result = autograd.mul(x, x1)
            dx0, dx1 = result.creator.backward(dy.data)
            np.testing.assert_array_almost_equal(tensor.to_numpy(result),
                                                 y,
                                                 decimal=5)
            np.testing.assert_array_almost_equal(tensor.to_numpy(
                tensor.from_raw_tensor(dx0)),
                                                 grad0,
                                                 decimal=5)
            np.testing.assert_array_almost_equal(tensor.to_numpy(
                tensor.from_raw_tensor(dx1)),
                                                 grad1,
                                                 decimal=5)

    def test_mul_broadcast_cpu(self):
        dev = cpu_dev
        cases = [
            ([3, 4, 5], [5]),  # 3d vs 1d
            ([3, 4, 5], [4, 5]),  # 3d vs 2d
            ([3, 4, 5, 6], [5, 6]),  # 4d vs 2d
            ([3, 4, 5, 6], [4, 5, 6]),  # 4d vs 3d
            ([1, 4, 1, 6], [3, 1, 5, 6])  # 4d vs 4d
        ]
        for in1, in2 in cases:
            x = np.random.randn(*in1).astype(np.float32)
            x1 = np.random.randn(*in2).astype(np.float32)
            y = x * x1

            dy = np.random.randn(*y.shape)
            grad0 = np.sum(x1 * dy, axis=axis_helper(y.shape,
                                                     x.shape)).reshape(x.shape)
            grad1 = np.sum(x * dy, axis=axis_helper(y.shape,
                                                    x1.shape)).reshape(x1.shape)

            x = tensor.from_numpy(x)
            x1 = tensor.from_numpy(x1)
            dy = tensor.from_numpy(dy)
            x.to_device(dev)
            x1.to_device(dev)
            dy.to_device(dev)

            result = autograd.mul(x, x1)
            dx0, dx1 = result.creator.backward(dy.data)
            np.testing.assert_array_almost_equal(tensor.to_numpy(result),
                                                 y,
                                                 decimal=5)
            np.testing.assert_array_almost_equal(tensor.to_numpy(
                tensor.from_raw_tensor(dx0)),
                                                 grad0,
                                                 decimal=5)
            np.testing.assert_array_almost_equal(tensor.to_numpy(
                tensor.from_raw_tensor(dx1)),
                                                 grad1,
                                                 decimal=5)

    def test_div_broadcast_gpu(self):
        dev = gpu_dev
        cases = [
            ([3, 4, 5], [5]),  # 3d vs 1d
            ([3, 4, 5], [4, 5]),  # 3d vs 2d
            ([3, 4, 5, 6], [5, 6]),  # 4d vs 2d
            ([3, 4, 5, 6], [4, 5, 6]),  # 4d vs 3d
            ([1, 4, 1, 6], [3, 1, 5, 6])  # 4d vs 4d
        ]
        for in1, in2 in cases:
            x = np.random.randn(*in1).astype(np.float32)
            x1 = np.random.randn(*in2).astype(np.float32) + 1.0
            y = x / x1

            dy = np.random.randn(*y.shape).astype(np.float32)
            grad0 = np.sum(np.power(x1, -1) * dy,
                           axis=axis_helper(y.shape, x.shape)).reshape(x.shape)
            grad1 = np.sum(x * -np.power(x1, -2) * dy,
                           axis=axis_helper(y.shape,
                                            x1.shape)).reshape(x1.shape)

            x = tensor.from_numpy(x)
            x1 = tensor.from_numpy(x1)
            dy = tensor.from_numpy(dy)
            x.to_device(dev)
            x1.to_device(dev)
            dy.to_device(dev)

            result = autograd.div(x, x1)
            dx0, dx1 = result.creator.backward(dy.data)
            np.testing.assert_array_almost_equal(tensor.to_numpy(result),
                                                 y,
                                                 decimal=2)
            np.testing.assert_array_almost_equal(tensor.to_numpy(
                tensor.from_raw_tensor(dx0)),
                                                 grad0,
                                                 decimal=2)
            np.testing.assert_array_almost_equal(tensor.to_numpy(
                tensor.from_raw_tensor(dx1)),
                                                 grad1,
                                                 decimal=2)
            break

    def test_div_broadcast_cpu(self):
        dev = cpu_dev
        cases = [
            ([3, 4, 5], [5]),  # 3d vs 1d
            ([3, 4, 5], [4, 5]),  # 3d vs 2d
            ([3, 4, 5, 6], [5, 6]),  # 4d vs 2d
            ([3, 4, 5, 6], [4, 5, 6]),  # 4d vs 3d
            ([1, 4, 1, 6], [3, 1, 5, 6])  # 4d vs 4d
        ]
        for in1, in2 in cases:
            x = np.random.randn(*in1).astype(np.float32)
            x1 = np.random.randn(*in2).astype(np.float32) + 1.0
            y = x / x1

            dy = np.random.randn(*y.shape).astype(np.float32)
            grad0 = np.sum(np.power(x1, -1) * dy,
                           axis=axis_helper(y.shape, x.shape)).reshape(x.shape)
            grad1 = np.sum(x * -np.power(x1, -2) * dy,
                           axis=axis_helper(y.shape,
                                            x1.shape)).reshape(x1.shape)

            x = tensor.from_numpy(x)
            x1 = tensor.from_numpy(x1)
            dy = tensor.from_numpy(dy)
            x.to_device(dev)
            x1.to_device(dev)
            dy.to_device(dev)

            result = autograd.div(x, x1)
            dx0, dx1 = result.creator.backward(dy.data)
            np.testing.assert_array_almost_equal(tensor.to_numpy(result),
                                                 y,
                                                 decimal=2)
            np.testing.assert_array_almost_equal(tensor.to_numpy(
                tensor.from_raw_tensor(dx0)),
                                                 grad0,
                                                 decimal=2)
            np.testing.assert_array_almost_equal(tensor.to_numpy(
                tensor.from_raw_tensor(dx1)),
                                                 grad1,
                                                 decimal=2)

    def test_pow_broadcast_gpu(self):
        dev = gpu_dev
        cases = [
            ([3, 4, 5], [5]),  # 3d vs 1d
            ([3, 4, 5], [4, 5]),  # 3d vs 2d
            ([3, 4, 5, 6], [5, 6]),  # 4d vs 2d
            ([3, 4, 5, 6], [4, 5, 6]),  # 4d vs 3d
            ([1, 4, 1, 6], [3, 1, 5, 6])  # 4d vs 4d
        ]
        for in1, in2 in cases:
            x = np.random.randint(1, 10, size=in1).astype(np.float32)
            x1 = np.random.randint(1, 5, size=in2).astype(np.float32)
            y = np.power(x, x1).astype(np.float32)

            dy = np.random.randn(*y.shape).astype(np.float32)
            grad0 = np.sum(x1 * np.power(x, x1 - 1) * dy,
                           axis=axis_helper(y.shape, x.shape)).reshape(x.shape)
            grad1 = np.sum(np.power(x, x1) * np.log(x) * dy,
                           axis=axis_helper(y.shape,
                                            x1.shape)).reshape(x1.shape)

            x = tensor.from_numpy(x)
            x1 = tensor.from_numpy(x1)
            dy = tensor.from_numpy(dy)
            x.to_device(dev)
            x1.to_device(dev)
            dy.to_device(dev)

            result = autograd.pow(x, x1)
            dx0, dx1 = result.creator.backward(dy.data)
            np.testing.assert_array_almost_equal(tensor.to_numpy(result),
                                                 y,
                                                 decimal=2)
            np.testing.assert_array_almost_equal(tensor.to_numpy(
                tensor.from_raw_tensor(dx0)),
                                                 grad0,
                                                 decimal=2)
            np.testing.assert_array_almost_equal(tensor.to_numpy(
                tensor.from_raw_tensor(dx1)),
                                                 grad1,
                                                 decimal=2)

    def test_pow_broadcast_cpu(self):
        dev = cpu_dev
        cases = [
            ([3, 4, 5], [5]),  # 3d vs 1d
            ([3, 4, 5], [4, 5]),  # 3d vs 2d
            ([3, 4, 5, 6], [5, 6]),  # 4d vs 2d
            ([3, 4, 5, 6], [4, 5, 6]),  # 4d vs 3d
            ([1, 4, 1, 6], [3, 1, 5, 6])  # 4d vs 4d
        ]
        for in1, in2 in cases:
            x = np.random.randint(1, 10, size=in1).astype(np.float32)
            x1 = np.random.randint(1, 5, size=in2).astype(np.float32)
            y = np.power(x, x1).astype(np.float32)

            dy = np.random.randn(*y.shape).astype(np.float32)
            grad0 = np.sum(x1 * np.power(x, x1 - 1) * dy,
                           axis=axis_helper(y.shape, x.shape)).reshape(x.shape)
            grad1 = np.sum(np.power(x, x1) * np.log(x) * dy,
                           axis=axis_helper(y.shape,
                                            x1.shape)).reshape(x1.shape)

            x = tensor.from_numpy(x)
            x1 = tensor.from_numpy(x1)
            dy = tensor.from_numpy(dy)
            x.to_device(dev)
            x1.to_device(dev)
            dy.to_device(dev)

            result = autograd.pow(x, x1)
            dx0, dx1 = result.creator.backward(dy.data)
            np.testing.assert_array_almost_equal(tensor.to_numpy(result),
                                                 y,
                                                 decimal=2)
            np.testing.assert_array_almost_equal(tensor.to_numpy(
                tensor.from_raw_tensor(dx0)),
                                                 grad0,
                                                 decimal=2)
            np.testing.assert_array_almost_equal(tensor.to_numpy(
                tensor.from_raw_tensor(dx1)),
                                                 grad1,
                                                 decimal=2)

    def test_prelu_broadcast_gpu(self):
        dev = gpu_dev
        cases = [
            ([3, 4, 5], [5]),  # 3d vs 1d
            ([3, 4, 5], [4, 5]),  # 3d vs 2d
            ([3, 4, 5, 6], [5, 6]),  # 4d vs 2d
            ([3, 4, 5, 6], [4, 5, 6]),  # 4d vs 3d
            ([1, 4, 1, 6], [3, 1, 5, 6])  # 4d vs 4d
        ]
        for in1, in2 in cases:
            x = np.random.randn(*in1).astype(np.float32)
            slope = np.random.randn(*in2).astype(np.float32)
            y = np.clip(x, 0, np.inf) + np.clip(x, -np.inf, 0) * slope

            dy = np.random.randn(*y.shape).astype(np.float32)
            x0 = x.copy()
            x0[x0 > 0] = 1
            x0[x0 < 1] = 0
            grad0 = np.sum((x0 + (1 - x0) * slope) * dy,
                           axis=axis_helper(y.shape, x.shape)).reshape(x.shape)
            grad1 = np.sum((1 - x0) * x * dy,
                           axis=axis_helper(y.shape,
                                            slope.shape)).reshape(slope.shape)

            x = tensor.from_numpy(x)
            slope = tensor.from_numpy(slope)
            dy = tensor.from_numpy(dy)
            x.to_device(dev)
            slope.to_device(dev)
            dy.to_device(dev)

            result = autograd.prelu(x, slope)
            dx0, dx1 = result.creator.backward(dy.data)
            np.testing.assert_array_almost_equal(tensor.to_numpy(result),
                                                 y,
                                                 decimal=5)
            np.testing.assert_array_almost_equal(tensor.to_numpy(
                tensor.from_raw_tensor(dx0)),
                                                 grad0,
                                                 decimal=5)
            np.testing.assert_array_almost_equal(tensor.to_numpy(
                tensor.from_raw_tensor(dx1)),
                                                 grad1,
                                                 decimal=5)

    def test_prelu_broadcast_cpu(self):
        dev = cpu_dev
        cases = [
            ([3, 4, 5], [5]),  # 3d vs 1d
            ([3, 4, 5], [4, 5]),  # 3d vs 2d
            ([3, 4, 5, 6], [5, 6]),  # 4d vs 2d
            ([3, 4, 5, 6], [4, 5, 6]),  # 4d vs 3d
            ([1, 4, 1, 6], [3, 1, 5, 6])  # 4d vs 4d
        ]
        for in1, in2 in cases:
            x = np.random.randn(*in1).astype(np.float32)
            slope = np.random.randn(*in2).astype(np.float32)
            y = np.clip(x, 0, np.inf) + np.clip(x, -np.inf, 0) * slope

            dy = np.random.randn(*y.shape).astype(np.float32)
            x0 = x.copy()
            x0[x0 > 0] = 1
            x0[x0 < 1] = 0
            grad0 = np.sum((x0 + (1 - x0) * slope) * dy,
                           axis=axis_helper(y.shape, x.shape)).reshape(x.shape)
            grad1 = np.sum((1 - x0) * x * dy,
                           axis=axis_helper(y.shape,
                                            slope.shape)).reshape(slope.shape)

            x = tensor.from_numpy(x)
            slope = tensor.from_numpy(slope)
            dy = tensor.from_numpy(dy)
            x.to_device(dev)
            slope.to_device(dev)
            dy.to_device(dev)

            result = autograd.prelu(x, slope)
            dx0, dx1 = result.creator.backward(dy.data)
            np.testing.assert_array_almost_equal(tensor.to_numpy(result),
                                                 y,
                                                 decimal=5)
            np.testing.assert_array_almost_equal(tensor.to_numpy(
                tensor.from_raw_tensor(dx0)),
                                                 grad0,
                                                 decimal=5)
            np.testing.assert_array_almost_equal(tensor.to_numpy(
                tensor.from_raw_tensor(dx1)),
                                                 grad1,
                                                 decimal=5)


    def gemm_test(self, dev):
        configs = [
            # alpha, beta, transA, transB, shapeA, shapeB, shapeC, shapeY
            [0.25, 0.35, 0, 0, (3, 4), (4, 5), (1, 5), (3, 5)],
            [0.25, 0.35, 0, 1, (3, 4), (5, 4), (1, 5), (3, 5)],
            [0.25, 0.35, 1, 0, (4, 3), (4, 5), (1, 5), (3, 5)],
            [0.25, 0.35, 1, 1, (4, 3), (5, 4), (1, 5), (3, 5)],
        ]
        for config in configs:
            alpha = config[0]
            beta = config[1]
            transA = config[2]
            transB = config[3]
            shapeA = config[4]
            shapeB = config[5]
            shapeC = config[6]
            shapeY = config[7]
            A = np.random.randn(*shapeA).astype(np.float32)
            B = np.random.randn(*shapeB).astype(np.float32)
            C = np.random.randn(*shapeC).astype(np.float32)
            DY = np.ones(shapeY, dtype=np.float32)

            a = tensor.from_numpy(A)
            a.to_device(dev)
            b = tensor.from_numpy(B)
            b.to_device(dev)
            c = tensor.from_numpy(C)
            c.to_device(dev)
            dy = tensor.from_numpy(DY)
            dy.to_device(dev)

            result = autograd.gemm(a, b, c, alpha, beta, transA, transB)
            da, db, dc = result.creator.backward(dy.data)

            # Y = alpha * A' * B' + beta * C
            _A = A if transA == 0 else A.T
            _B = B if transB == 0 else B.T
            C = C if C is not None else np.array(0)
            Y = alpha * np.dot(_A, _B) + beta * C

            DA = alpha * np.matmul(DY, _B.T)
            DA = DA if transA == 0 else DA.T
            DB = alpha * np.matmul(_A.T, DY)
            DB = DB if transB == 0 else DB.T
            DC = beta * np.sum(DY, axis=axis_helper(Y.shape, C.shape)).reshape(
                C.shape)

            np.testing.assert_array_almost_equal(tensor.to_numpy(result),
                                                 Y,
                                                 decimal=5)
            np.testing.assert_array_almost_equal(tensor.to_numpy(
                tensor.from_raw_tensor(da)),
                                                 DA,
                                                 decimal=5)
            np.testing.assert_array_almost_equal(tensor.to_numpy(
                tensor.from_raw_tensor(db)),
                                                 DB,
                                                 decimal=5)
            np.testing.assert_array_almost_equal(tensor.to_numpy(
                tensor.from_raw_tensor(dc)),
                                                 DC,
                                                 decimal=5)

    def test_gemm_cpu(self):
        self.gemm_test(cpu_dev)

    def test_gemm_gpu(self):
        self.gemm_test(gpu_dev)

<<<<<<< HEAD
    def globalaveragepool_channel_first(self, dev):
        X = np.array([[[
            [1, 2, 3],
            [4, 5, 6],
            [7, 8, 9],
        ]]]).astype(np.float32)
        XT = np.array([[[[5]]]]).astype(np.float32)
        DY = np.ones((1, 1, 1, 1), dtype=np.float32)

        x = tensor.from_numpy(X)
        x.to_device(dev)
        dy = tensor.from_numpy(DY)
        dy.to_device(dev)

        result = autograd.globalaveragepool(x)
        dx = result.creator.backward(dy.data)

        DX = np.ones(X.shape, dtype=np.float32)
        DX = np.multiply(DX, DY) / np.prod(X.shape[2:])

        np.testing.assert_array_almost_equal(tensor.to_numpy(result), XT, decimal=5)
        np.testing.assert_array_almost_equal(tensor.to_numpy(tensor.from_raw_tensor(dx)), DX, decimal=5)

    def globalaveragepool_channel_last(self, dev):
        X = np.array([[
            [[1], [2], [3]],
            [[4], [5], [6]],
            [[7], [8], [9]],
        ]]).astype(np.float32)
        XT = np.array([[[[5]]]]).astype(np.float32)
        DY = np.ones((1, 1, 1, 1), dtype=np.float32)

        x = tensor.from_numpy(X)
        x.to_device(dev)
        dy = tensor.from_numpy(DY)
        dy.to_device(dev)

        result = autograd.globalaveragepool(x, 'channel_last')
        dx = result.creator.backward(dy.data)

        DX = np.ones(X.shape, dtype=np.float32)
        DX = np.multiply(DX, DY) / np.prod(X.shape[1:-1])

        np.testing.assert_array_almost_equal(tensor.to_numpy(result), XT, decimal=5)
        np.testing.assert_array_almost_equal(tensor.to_numpy(tensor.from_raw_tensor(dx)), DX, decimal=5)

    def test_globalaveragepool_cpu(self):
        self.globalaveragepool_channel_first(cpu_dev)
        self.globalaveragepool_channel_last(cpu_dev)

    def test_globalaveragepool_gpu(self):
        self.globalaveragepool_channel_first(gpu_dev)
        self.globalaveragepool_channel_last(gpu_dev)
=======
    def constantOfShape_test(self, dev):
        # float_ones
        X = np.array([4, 3, 2]).astype(np.int64)
        x = tensor.from_numpy(X)
        x.to_device(dev)

        y = np.ones(X, dtype=np.float32)
        result = autograd.constant_of_shape(x, 1.0)

        np.testing.assert_array_almost_equal(tensor.to_numpy(result),
                                             y,
                                             decimal=5)
        # int32_zeros
        X = np.array([10, 6]).astype(np.int64)
        x = tensor.from_numpy(X)
        x.to_device(dev)

        y = np.ones(X, dtype=np.int32)
        result = autograd.constant_of_shape(x, 1)
        np.testing.assert_array_almost_equal(tensor.to_numpy(result),
                                             y,
                                             decimal=5)

    def test_constantOfShape_cpu(self):
        self.constantOfShape_test(cpu_dev)

    def test_constantOfShape_gpu(self):
        self.constantOfShape_test(gpu_dev)

    def dropout_test(self, dev):
        X = np.random.randn(3, 4, 5).astype(np.float32)
        dy = np.random.randn(3, 4, 5).astype(np.float32)

        x = tensor.from_numpy(X)
        dy = tensor.from_numpy(dy)
        x.to_device(dev)
        dy.to_device(dev)

        result = autograd.dropout(x, 0.5)
        dx = result.creator.backward(dy.data)
        self.check_shape(result.shape, (3, 4, 5))
        self.check_shape(dx.shape(), (3, 4, 5))

    def test_dropout_cpu(self):
        self.dropout_test(cpu_dev)

    def test_dropout_gpu(self):
        self.dropout_test(gpu_dev)

    def reduceSum_test(self, dev):
        shape = [3, 2, 2]
        cases = [
            (None, 1),
            ([1], 0),
            ([1], 1),
            ([-2], 1),
            ([1, 2], 1)
        ]
        for axes, keepdims in cases:
            X = np.random.uniform(-10, 10, shape).astype(np.float32)
            _axes = tuple(axes) if axes is not None else None
            y = np.sum(X, axis=_axes, keepdims=keepdims == 1)
            dy = np.random.randn(*y.shape).astype(np.float32)

            x = tensor.from_numpy(X)
            dy = tensor.from_numpy(dy)
            x.to_device(dev)
            dy.to_device(dev)

            result = autograd.reduce_sum(x, axes, keepdims)
            dx = result.creator.backward(dy.data)

            np.testing.assert_array_almost_equal(tensor.to_numpy(result),
                                                y,
                                                decimal=5)
            self.check_shape(dx.shape(), tuple(shape))

    def test_reduceSum_cpu(self):
        self.reduceSum_test(cpu_dev)

    def test_reduceSum_gpu(self):
        self.reduceSum_test(gpu_dev)

    def reduceMean_test(self, dev):
        shape = [3, 2, 2]
        cases = [
            (None, 1),
            ([1], 0),
            ([1], 1),
            ([-2], 1),
            ([1, 2], 1)
        ]
        for axes, keepdims in cases:
            X = np.random.uniform(-10, 10, shape).astype(np.float32)
            _axes = tuple(axes) if axes is not None else None
            y = np.mean(X, axis=_axes, keepdims=keepdims == 1)
            dy = np.random.randn(*y.shape).astype(np.float32)

            x = tensor.from_numpy(X)
            dy = tensor.from_numpy(dy)
            x.to_device(dev)
            dy.to_device(dev)

            result = autograd.reduce_mean(x, axes, keepdims)
            dx = result.creator.backward(dy.data)

            np.testing.assert_array_almost_equal(tensor.to_numpy(result),
                                                y,
                                                decimal=5)
            self.check_shape(dx.shape(), tuple(shape))

    def test_reduceMean_cpu(self):
        self.reduceMean_test(cpu_dev)

    def test_reduceMean_gpu(self):
        self.reduceMean_test(gpu_dev)

    def slice_test(self, dev):
        X = np.random.randn(20, 10, 5).astype(np.float32)
        indexes = np.array(range(20*10*5)).reshape(20, 10, 5)
        configs = [
            # starts, ends, axes, steps, y
            [[0, 0], [3, 10], [0, 1], [1, 1], X[0:3, 0:10], indexes[0:3, 0:10]],  # slice
            [[0, 0, 3], [20, 10, 4], None, None, X[:, :, 3:4], indexes[:, :, 3:4]],  # slice_default_axes
            [[1], [1000], [1], [1], X[:, 1:1000], indexes[:, 1:1000]],  # slice_end_out_of_bounds
            [[0], [-1], [1], [1], X[:, 0:-1], indexes[:, 0:-1]],  # slice_end_out_of_bounds
            [[20, 10, 4], [0, 0, 1], [0, 1, 2], [-1, -3, -2], X[20:0:-1, 10:0:-3, 4:1:-2],
                indexes[20:0:-1, 10:0:-3, 4:1:-2]],  # slice_neg_steps
            [[0, 0, 3], [20, 10, 4], [0, -2, -1], None, X[:, :, 3:4], indexes[:, :, 3:4]],  # slice_negative_axes
            # [[1000], [1000], [1], [1], X[:, 1000:1000], indexes[:, 1000:1000]], # slice_start_out_of_bounds # cannot support empty tensor
        ]
        for starts, ends, axes, steps, y, dx_idx in configs:
            dy = np.ones(y.shape).astype(np.float32)

            x = tensor.from_numpy(X)
            dy = tensor.from_numpy(dy)
            x.to_device(dev)
            dy.to_device(dev)

            result = autograd.slice(x, starts, ends, axes, steps)
            dx = result.creator.backward(dy.data)

            dx_idx = tuple(dx_idx.flatten().tolist())
            dX = np.array([1. if i in dx_idx else 0. for i in range(20*10*5)]).reshape(X.shape)

            np.testing.assert_array_almost_equal(tensor.to_numpy(result),
                                                y,
                                                decimal=5)
            np.testing.assert_array_almost_equal(tensor.to_numpy(tensor.from_raw_tensor(dx)),
                                                dX,
                                                decimal=5)

    def test_slice_cpu(self):
        self.slice_test(cpu_dev)

    def test_slice_gpu(self):
        self.slice_test(gpu_dev)

    def ceil_test(self, dev):
        X = np.array([-1.5, 1.2]).astype(np.float32)
        DY = np.ones((2), dtype=np.float32)
        y = np.ceil(X)

        x = tensor.from_numpy(X)
        dy = tensor.from_numpy(DY)
        x.to_device(dev)
        dy.to_device(dev)

        result = autograd.ceil(x)
        dx = result.creator.backward(dy.data)
        DX = np.zeros((2), dtype=np.float32)

        np.testing.assert_array_almost_equal(tensor.to_numpy(result),
                                             y,
                                             decimal=5)
        np.testing.assert_array_almost_equal(tensor.to_numpy(
            tensor.from_raw_tensor(dx)),
                                             DX,
                                             decimal=5)

    def test_ceil_cpu(self):
        self.ceil_test(cpu_dev)

    def test_ceil_gpu(self):
        self.ceil_test(gpu_dev)

    def split_test(self, dev):
        X = np.array([1., 2., 3., 4., 5., 6.]).astype(np.float32)
        DY1 = np.ones((2), dtype=np.float32)
        DY2 = np.ones((4), dtype=np.float32)
        y = [
            np.array([1., 2.]).astype(np.float32),
            np.array([3., 4., 5., 6.]).astype(np.float32)
        ]

        x = tensor.from_numpy(X)
        dy1 = tensor.from_numpy(DY1)
        dy2 = tensor.from_numpy(DY2)
        x.to_device(dev)
        dy1.to_device(dev)
        dy2.to_device(dev)

        result = autograd.split(x, 0, (2, 4))
        dx = result[0].creator.backward(dy1.data, dy2.data)
        DX = np.ones((6), dtype=np.float32)

        for idx, _r in enumerate(result):
            np.testing.assert_array_almost_equal(
                tensor.to_numpy(_r), y[idx], decimal=5)
        np.testing.assert_array_almost_equal(tensor.to_numpy(
            tensor.from_raw_tensor(dx)),
                                             DX,
                                             decimal=5)

    def test_split_cpu(self):
        self.split_test(cpu_dev)

    def test_split_gpu(self):
        self.split_test(gpu_dev)

    def gather_test(self, dev):
        config = [
            ([0, 1, 3], 0), ([0, 1, 3], 1),
                  ([[0, 1], [1, 2], [2, 3]], 1),
                  ([0, -1, -2], 0)
                  ]  # (indices, axis)
        for indices, _axis in config:
            X = np.random.randn(5, 4, 3, 2).astype(np.float32)
            y = np.take(X, indices, axis=_axis)
            DY = np.ones(y.shape, dtype=np.float32)

            x = tensor.from_numpy(X)
            dy = tensor.from_numpy(DY)
            x.to_device(dev)
            dy.to_device(dev)

            result = autograd.gather(x, _axis, indices)
            dx = result.creator.backward(dy.data)

            np.testing.assert_array_almost_equal(tensor.to_numpy(result),
                                                 y,
                                                 decimal=5)
            self.check_shape(dx.shape(), tuple(X.shape))

    def test_gather_cpu(self):
        self.gather_test(cpu_dev)

    def test_gather_gpu(self):
        self.gather_test(gpu_dev)

    def tile_test(self, dev):
        config_repeats = [
            2,
            [2, 2],
            [2, 1, 2],
        ]
        for repeats in config_repeats:
            X = np.array([0, 1, 2]).astype(np.float32)
            y = np.tile(X, repeats)
            DY = np.copy(y)

            x = tensor.from_numpy(X)
            dy = tensor.from_numpy(DY)
            x.to_device(dev)
            dy.to_device(dev)

            result = autograd.tile(x, repeats)
            dx = result.creator.backward(dy.data)
            DX = np.multiply(X, np.prod(repeats))
            np.testing.assert_array_almost_equal(tensor.to_numpy(result),
                                                 y,
                                                 decimal=5)
            np.testing.assert_array_almost_equal(tensor.to_numpy(
                tensor.from_raw_tensor(dx)),
                                                 DX,
                                                 decimal=5)

    def test_tile_cpu(self):
        self.tile_test(cpu_dev)

    def test_tile_gpu(self):
        self.tile_test(gpu_dev)

    def noneZero_test(self, dev):
        X = np.array([[1, 0], [1, 1]]).astype(np.float32)
        y = np.array((np.nonzero(X)))

        x = tensor.from_numpy(X)
        x.to_device(dev)

        result = autograd.nonzero(x)
        np.testing.assert_array_almost_equal(tensor.to_numpy(result),
                                                y,
                                                decimal=5)

    def test_noneZero_cpu(self):
        self.noneZero_test(cpu_dev)

    def test_noneZero_gpu(self):
        self.noneZero_test(gpu_dev)

    def cast_test(self, dev):
        config = [
            (np.float32, np.int32, tensor.int32),
            (np.int32, np.float32, tensor.float32),
        ]
        for t1, t2, t3 in config:
            X = np.array([[1, 0], [1, 1]]).astype(t1)
            y = np.array([[1, 0], [1, 1]]).astype(t2)

            x = tensor.from_numpy(X)
            x.to_device(dev)

            result = autograd.cast(x, t3)
            np.testing.assert_array_almost_equal(tensor.to_numpy(result),
                                                    y,
                                                    decimal=5)

    def test_cast_cpu(self):
        self.cast_test(cpu_dev)

    def test_cast_gpu(self):
        self.cast_test(gpu_dev)
>>>>>>> 00b4743c

if __name__ == '__main__':
    unittest.main()<|MERGE_RESOLUTION|>--- conflicted
+++ resolved
@@ -3592,7 +3592,6 @@
     def test_gemm_gpu(self):
         self.gemm_test(gpu_dev)
 
-<<<<<<< HEAD
     def globalaveragepool_channel_first(self, dev):
         X = np.array([[[
             [1, 2, 3],
@@ -3646,7 +3645,6 @@
     def test_globalaveragepool_gpu(self):
         self.globalaveragepool_channel_first(gpu_dev)
         self.globalaveragepool_channel_last(gpu_dev)
-=======
     def constantOfShape_test(self, dev):
         # float_ones
         X = np.array([4, 3, 2]).astype(np.int64)
@@ -3970,7 +3968,6 @@
 
     def test_cast_gpu(self):
         self.cast_test(gpu_dev)
->>>>>>> 00b4743c
 
 if __name__ == '__main__':
     unittest.main()