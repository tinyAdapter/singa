--- conflicted
+++ resolved
@@ -2887,7 +2887,7 @@
         indices = np.array([[1, 0, 2], [0, 2, 1]], dtype=np.int32)
         updates = np.array([[1.0, 1.1, 1.2], [2.0, 2.1, 2.2]], dtype=np.float32)
         output = np.array([[2.0, 1.1, 0.0], [1.0, 0.0, 2.2], [0.0, 2.1, 1.2]],
-                        dtype=np.float32)
+                          dtype=np.float32)
 
         data = tensor.from_numpy(data)
         indices = tensor.from_numpy(indices)
@@ -2899,11 +2899,13 @@
         result = autograd.scatter_elements(data, indices, updates)
         dy = tensor.from_numpy(np.ones(data.shape, dtype=np.float32))
         dx = result.creator.backward(dy.data)
-        np.testing.assert_almost_equal(tensor.to_numpy(result), output, decimal=5)
+        np.testing.assert_almost_equal(tensor.to_numpy(result),
+                                       output,
+                                       decimal=5)
         self.check_shape(dx.shape(), data.shape)
 
         # testing with axis
-        data =  np.array([[1.0, 2.0, 3.0, 4.0, 5.0]], dtype=np.float32)
+        data = np.array([[1.0, 2.0, 3.0, 4.0, 5.0]], dtype=np.float32)
         indices = np.array([[1, 3]], dtype=np.int32)
         updates = np.array([[1.1, 2.1]], dtype=np.float32)
         output = np.array([[1.0, 1.1, 3.0, 2.1, 5.0]], dtype=np.float32)
@@ -2918,7 +2920,9 @@
         result = autograd.scatter_elements(data, indices, updates, axis=1)
         dy = tensor.from_numpy(np.ones(data.shape, dtype=np.float32))
         dx = result.creator.backward(dy.data)
-        np.testing.assert_almost_equal(tensor.to_numpy(result), output, decimal=5)
+        np.testing.assert_almost_equal(tensor.to_numpy(result),
+                                       output,
+                                       decimal=5)
         self.check_shape(dx.shape(), data.shape)
 
         # testing with negative indices:
@@ -2937,9 +2941,10 @@
         result = autograd.scatter_elements(data, indices, updates, axis=1)
         dy = tensor.from_numpy(np.ones(data.shape, dtype=np.float32))
         dx = result.creator.backward(dy.data)
-        np.testing.assert_almost_equal(tensor.to_numpy(result), output, decimal=5)
+        np.testing.assert_almost_equal(tensor.to_numpy(result),
+                                       output,
+                                       decimal=5)
         self.check_shape(dx.shape(), data.shape)
-       
 
     def test_cpu_scatter_elements(self):
         self._test_scatter_elements(cpu_dev)
@@ -2947,7 +2952,6 @@
     @unittest.skipIf(not singa_wrap.USE_CUDA, 'CUDA is not enabled')
     def test_gpu_scatter_elements(self):
         self._test_scatter_elements(gpu_dev)
-
 
     def split_test(self, dev):
         X = np.array([1., 2., 3., 4., 5., 6.]).astype(np.float32)
@@ -3362,11 +3366,7 @@
                           _3d)
         self.assertRaises(AssertionError, autograd.mse_loss, _2d, _3d)
         self.assertRaises(AssertionError, autograd.add_bias, _2d, _1d, 3)
-<<<<<<< HEAD
-        self.assertRaises(AssertionError, autograd.qa_lstm_loss, _2d, _1d)
-=======
         self.assertRaises(AssertionError, autograd.ranking_loss, _2d, _1d)
->>>>>>> a93aaee0
 
     def where_helper(self, dev):
         X = np.array([[1, 2], [3, 4]], dtype=np.float32)
@@ -3450,7 +3450,7 @@
     def embedding_helper(self, dev):
         embedding = layer.Embedding(10, 3)
 
-        X = np.array([[0,1,2,3], [9,8,7,6]])
+        X = np.array([[0, 1, 2, 3], [9, 8, 7, 6]])
         x = tensor.from_numpy(X)
         x.to_device(dev)
 
