--- conflicted
+++ resolved
@@ -25,63 +25,14 @@
 
 using namespace singa;
 
-<<<<<<< HEAD
-#ifdef USE_MKLDNN
-
-TEST(OperationBatchNorm, ForwardInference) {
-  const float x_data[] = {1, 2, 3, 4};
-  Tensor in(Shape{2, 2});
-  in.CopyDataFromHostPtr(x_data, 2 * 2);
-
-  const float alpha_[] = {1, 1};
-=======
 #ifdef USE_DNNL
 TEST(DNNLOperationBatchNorm, ForwardInference) {
   Tensor x(Shape{2,2});
->>>>>>> c2e98d54
   Tensor alpha(Shape{2});
   Tensor beta(Shape{2});
   Tensor moving_mean(Shape{2});
   Tensor moving_var(Shape{2});
 
-<<<<<<< HEAD
-  // momentum
-  BatchNormHandle batch_norm_handle(0u, in);
-  Tensor y = CpuBatchNormForwardInference(batch_norm_handle, in, alpha, beta,
-                                          moving_mean, moving_var);
-
-  const float *outptr = y.data<float>();
-  const auto &shape = y.shape();
-  EXPECT_EQ(2u, shape.size());
-  EXPECT_EQ(2u, shape[0]);
-  EXPECT_EQ(2u, shape[1]);
-  EXPECT_NEAR(1.0f, outptr[0], 1e-4f);
-  EXPECT_NEAR(1.0f, outptr[1], 1e-4f);
-  EXPECT_NEAR(3.0f, outptr[2], 1e-4f);
-  EXPECT_NEAR(3.0f, outptr[3], 1e-4f);
-}
-
-TEST(OperationBatchNorm, ForwardInference4D) {
-  float x_data[] = {0.0736655,  0.0459045,  0.0779517,  0.0771059,  0.0586862,
-                    0.0561263,  0.0708457,  0.0977273,  0.0405025,  -0.170897,
-                    0.0208982,  0.136865,   -0.0367905, -0.0618205, -0.0103908,
-                    -0.0522777, -0.122161,  -0.025427,  -0.0718576, -0.185941,
-                    0.0166533,  0.178679,   -0.0576606, -0.137817,  0.150676,
-                    0.153442,   -0.0929899, -0.148675,  -0.112459,  -0.106284,
-                    -0.103074,  -0.0668811};
-  Tensor in(Shape{1, 2, 4, 4});
-  in.CopyDataFromHostPtr(x_data, 2 * 4 * 4);
-
-  const float alpha_[] = {1, 1};
-  Tensor alpha(Shape{2});
-  alpha.CopyDataFromHostPtr(alpha_, 2);
-
-  const float beta_[] = {0, 0};
-  Tensor beta(Shape{2});
-  beta.CopyDataFromHostPtr(beta_, 2);
-
-  const float mean_[] = {0.02650639, -0.04573606};
-=======
   Gaussian(0.0f, 1.0f, &x);
   Gaussian(0.0f, 1.0f, &alpha);
   Gaussian(0.0f, 1.0f, &beta);
@@ -96,103 +47,8 @@
   Tensor x(Shape{2,2});
   Tensor alpha(Shape{2});
   Tensor beta(Shape{2});
->>>>>>> c2e98d54
   Tensor moving_mean(Shape{2});
   Tensor moving_var(Shape{2});
-<<<<<<< HEAD
-  moving_var.CopyDataFromHostPtr(var_, 2);
-
-  // momentum
-  BatchNormHandle batch_norm_handle(0.0f, in);
-  Tensor y = CpuBatchNormForwardInference(batch_norm_handle, in, alpha, beta,
-                                          moving_mean, moving_var);
-
-  // y = {1,1,1,1, 3,3,3,3}
-  const float *outptr = y.data<float>();
-  const auto &shape = y.shape();
-  EXPECT_EQ(4u, shape.size());
-  EXPECT_EQ(1u, shape[0]);
-  EXPECT_EQ(2u, shape[1]);
-  EXPECT_EQ(4u, shape[2]);
-  EXPECT_EQ(4u, shape[3]);
-  EXPECT_NEAR(0.637092, outptr[0], 1e-4f);
-  EXPECT_NEAR(0.262057, outptr[1], 1e-4f);
-  EXPECT_NEAR(0.694995, outptr[2], 1e-4f);
-  EXPECT_NEAR(0.683569, outptr[3], 1e-4f);
-  EXPECT_NEAR(0.434730, outptr[4], 1e-4f);
-  EXPECT_NEAR(0.400147, outptr[5], 1e-4f);
-  EXPECT_NEAR(0.598998, outptr[6], 1e-4f);
-  EXPECT_NEAR(0.962152, outptr[7], 1e-4f);
-  EXPECT_NEAR(0.189079, outptr[8], 1e-4f);
-  EXPECT_NEAR(-2.66680, outptr[9], 1e-4f);
-  EXPECT_NEAR(-0.07576, outptr[10], 1e-4f);
-  EXPECT_NEAR(1.490880, outptr[11], 1e-4f);
-  EXPECT_NEAR(-0.85510, outptr[12], 1e-4f);
-  EXPECT_NEAR(-1.19324, outptr[13], 1e-4f);
-  EXPECT_NEAR(-0.49845, outptr[14], 1e-4f);
-  EXPECT_NEAR(-1.06433, outptr[15], 1e-4f);
-  EXPECT_NEAR(-0.69664, outptr[16], 1e-4f);
-  EXPECT_NEAR(0.185125, outptr[17], 1e-4f);
-  EXPECT_NEAR(-0.23810, outptr[18], 1e-4f);
-  EXPECT_NEAR(-1.27803, outptr[19], 1e-4f);
-  EXPECT_NEAR(0.568704, outptr[20], 1e-4f);
-  EXPECT_NEAR(2.045640, outptr[21], 1e-4f);
-  EXPECT_NEAR(-0.10869, outptr[22], 1e-4f);
-  EXPECT_NEAR(-0.83935, outptr[23], 1e-4f);
-  EXPECT_NEAR(1.790380, outptr[24], 1e-4f);
-  EXPECT_NEAR(1.815590, outptr[25], 1e-4f);
-  EXPECT_NEAR(-0.43073, outptr[26], 1e-4f);
-  EXPECT_NEAR(-0.93833, outptr[27], 1e-4f);
-  EXPECT_NEAR(-0.60820, outptr[28], 1e-4f);
-  EXPECT_NEAR(-0.55192, outptr[29], 1e-4f);
-  EXPECT_NEAR(-0.52265, outptr[30], 1e-4f);
-  EXPECT_NEAR(-0.19274, outptr[31], 1e-4f);
-}
-
-TEST(OperationBatchNorm, ForwardTraining) {
-  const float x_data[] = {1, 2, 3, 4};
-  Tensor x(Shape{2, 2});
-  x.CopyDataFromHostPtr(x_data, 2 * 2);
-
-  const float y_data[] = {9, 9, 9, 9};
-  Tensor y(Shape{2, 2});
-  y.CopyDataFromHostPtr(y_data, 2 * 2);
-
-  const float dy_data[] = {4, 3, 2, 1};
-  Tensor dy(Shape{2, 2});
-  dy.CopyDataFromHostPtr(dy_data, 2 * 2);
-
-  const float alpha_[] = {1, 1};
-  Tensor alpha(Shape{2});
-  alpha.CopyDataFromHostPtr(alpha_, 2);
-
-  const float beta_[] = {0, 0};
-  Tensor beta(Shape{2});
-  beta.CopyDataFromHostPtr(beta_, 2);
-
-  // 0 momentum will ignore running mean and var
-  BatchNormHandle batch_norm_handle(0.3f, x);
-  const float running_mean_[] = {0, 0};
-  Tensor running_mean(Shape{2});
-  Tensor running_var(Shape{2});
-  running_mean.CopyDataFromHostPtr(running_mean_, 2);
-  running_var.CopyDataFromHostPtr(running_mean_, 2);
-
-  // training operation calculate the running mean and var for backward
-  auto ret1 = CpuBatchNormForwardTraining(batch_norm_handle, x, alpha, beta,
-                                          running_mean, running_var);
-  const float *yptr = ret1[0].data<float>();
-  EXPECT_NEAR(-1.0f, yptr[0], 1e-4f);
-  EXPECT_NEAR(-1.0f, yptr[1], 1e-4f);
-  EXPECT_NEAR(1.0f, yptr[2], 1e-4f);
-  EXPECT_NEAR(1.0f, yptr[3], 1e-4f);
-  const float *meanptr = ret1[1].data<float>();
-  EXPECT_NEAR(1.4f, meanptr[0], 1e-4f);
-  EXPECT_NEAR(2.1f, meanptr[1], 1e-4f);
-  const float *varptr = ret1[2].data<float>();
-  EXPECT_NEAR(0.7f, varptr[0], 1e-4f);
-  EXPECT_NEAR(0.7f, varptr[1], 1e-4f);
-=======
 
   Gaussian(0.0f, 1.0f, &x);
   Gaussian(0.0f, 1.0f, &alpha);
@@ -202,7 +58,6 @@
 
   BatchNormHandle batch_norm_handle(0u,x);
   auto outputs = CpuBatchNormForwardTraining(batch_norm_handle, x, alpha, beta, moving_mean, moving_var);
->>>>>>> c2e98d54
 }
 
 TEST(DNNLOperationBatchNorm, Backward) {
@@ -211,49 +66,6 @@
   Tensor dy(Shape{2,2});
   Tensor alpha(Shape{2});
   Tensor beta(Shape{2});
-<<<<<<< HEAD
-  beta.CopyDataFromHostPtr(beta_, 2);
-
-  // 0 momentum will ignore running mean and var
-  BatchNormHandle batch_norm_handle(0.0f, x);
-  const float running_mean_[] = {1, 2};
-  Tensor running_mean(Shape{2});
-  Tensor running_var(Shape{2});
-  running_mean.CopyDataFromHostPtr(running_mean_, 2);
-  running_var.CopyDataFromHostPtr(running_mean_, 2);
-
-  // training operation calculate the running mean and var for backward
-  auto ret1 = CpuBatchNormForwardTraining(batch_norm_handle, x, alpha, beta,
-                                          running_mean, running_var);
-
-  // calculate dx, dscale, dbias
-  auto ret2 = CpuBatchNormBackwardx(batch_norm_handle, y, dy, x, alpha, beta,
-                                    ret1[1], ret1[2]);
-
-  const auto &shape = ret2[0].shape();
-  EXPECT_EQ(2u, shape.size());
-  EXPECT_EQ(2u, shape[0]);
-  EXPECT_EQ(2u, shape[1]);
-  const float *dxptr = ret2[0].data<float>();
-  EXPECT_NEAR(.0f, dxptr[0], 1e-4f);
-  EXPECT_NEAR(.0f, dxptr[1], 1e-4f);
-  EXPECT_NEAR(.0f, dxptr[2], 1e-4f);
-  EXPECT_NEAR(.0f, dxptr[3], 1e-4f);
-
-  const auto &dbnScaleShape = ret2[1].shape();
-  EXPECT_EQ(2u, dbnScaleShape[0]);
-  const auto &dbnBiasShape = ret2[2].shape();
-  EXPECT_EQ(2u, dbnBiasShape[0]);
-  const float *dbnScaleptr = ret2[1].data<float>();
-  EXPECT_NEAR(-2.0f, dbnScaleptr[0], 1e-4f);
-  EXPECT_NEAR(-2.0f, dbnScaleptr[1], 1e-4f);
-  const float *dbnBiasptr = ret2[2].data<float>();
-  EXPECT_NEAR(6.0f, dbnBiasptr[0], 1e-4f);
-  EXPECT_NEAR(4.0f, dbnBiasptr[1], 1e-4f);
-}
-
-#endif  // USE_MKLDNN
-=======
   Tensor moving_mean(Shape{2});
   Tensor moving_var(Shape{2});
 
@@ -270,4 +82,3 @@
 }
 
 #endif // USE_DNNL
->>>>>>> c2e98d54
