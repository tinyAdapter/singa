/**
 * Licensed to the Apache Software Foundation (ASF) under one
 * or more contributor license agreements.  See the NOTICE file
 * distributed with this work for additional information
 * regarding copyright ownership.  The ASF licenses this file
 * to you under the Apache License, Version 2.0 (the
 * "License"); you may not use this file except in compliance
 * with the License.  You may obtain a copy of the License at
 *
 *     http://www.apache.org/licenses/LICENSE-2.0
 *
 * Unless required by applicable law or agreed to in writing, software
 * distributed under the License is distributed on an "AS IS" BASIS,
 * WITHOUT WARRANTIES OR CONDITIONS OF ANY KIND, either express or implied.
 * See the License for the specific language governing permissions and
 * limitations under the License.
 */

#ifndef SINGA_CORE_TENSOR_H_
#define SINGA_CORE_TENSOR_H_

#include <vector>
#include <tuple>

#include "singa/core/common.h"
#include "singa/core/device.h"
#include "singa/proto/core.pb.h"
#include "singa/utils/logging.h"

using std::vector;
using std::tuple;
namespace singa {

typedef vector<size_t> Shape;
/// hardcode the width of types defined in DataType
const size_t kDataWidth[] = {sizeof(float), sizeof(float) / 2, sizeof(int),
                             sizeof(char), sizeof(double), sizeof(unsigned char)};
inline size_t SizeOf(DataType t) {
  static_assert(kNumDataType == sizeof(kDataWidth) / sizeof(size_t),
                "Num of data types not match num of data width");
  CHECK_GT(kNumDataType, t);
  return kDataWidth[t];
}

/// A Tensor instance is a multi-dimensional array resident on a Device
/// (default device is the host CPU). The internal data is allocated in lazy
/// manner.
/// Linear algebra, neural net and random operations are provided against
/// Tensor.
/// For all operations, if the result tensor is passed as an argument,
/// then it must be set up correctly (shape, device). Otherwise, runtime error
/// like SegmentFault would happen. Simply type/device check would be conducted.
class Tensor {
 public:
  ~Tensor();
  Tensor();
<<<<<<< HEAD
  explicit Tensor(Shape &&shape, DataType dtype = kFloat32);
  explicit Tensor(const Shape &shape, DataType dtype = kFloat32);
  Tensor(Shape &&shape, std::shared_ptr<Device> dev, DataType dtype = kFloat32);
  Tensor(const Shape &shape, std::shared_ptr<Device> dev, DataType dtype = kFloat32);
=======
  explicit Tensor(Shape &&shape, const DataType dtype = kFloat32);
  explicit Tensor(const Shape &shape, const DataType dtype = kFloat32);
  Tensor(Shape &&shape, Device *dev, const DataType dtype = kFloat32);
  Tensor(const Shape &shape, Device *dev, const DataType dtype = kFloat32);
>>>>>>> 9abd7910

  /// Copy Tensor to share the internal data.  No deep copy.
  Tensor(const Tensor &from);
  /// Copy Tensor to share the internal data.  No deep copy.
  Tensor(Tensor &&from);

  /// For functions in xx_math.cc to access the block.
  /// Users should not operate against Block directly.
  /// block_ is allocated in constructors.
  Block *block() const { return block_; }
  void SetBlock(Block* block);

  std::shared_ptr<Device> device() const { return device_; }

  /// return immutable Tensor values with given type.
  template <typename SType>
  const SType* data() const {
    return static_cast<const SType*>(block()->data());
  }

  /// data type, including kFloat16, kFloat32, kInt
  const DataType data_type() const { return data_type_; }

  const Shape &shape() const { return shape_; }

  const size_t shape(const size_t idx) const {
    CHECK_LT(idx, shape_.size());
    return shape_.at(idx);
  }

  size_t nDim() const { return shape_.size(); }

  bool transpose() const { return transpose_; }

  /// return number of total elements
  size_t Size() const {
    CHECK_EQ(block_->size() % SizeOf(data_type_), 0u);
    return block_->size() / SizeOf(data_type_);
  }

  /// return memory size (i.e., Bytes)
  size_t MemSize() const { return block_->size(); }

  /// Reset the tensor shape, it may reallocate block, if MemSize() changes.
  void Reshape(const Shape &shape);
  void Reshape(Shape &&shape);

  /// Reset the shape, device, and data type as given tensor.
  /// If block size changes, then reallocate a new block. The previous block would
  /// be deleted.
  void ResetLike(const Tensor &t);

  /// Reset the data type, it would reallocate block if type changes.
  void AsType(const DataType type);

  /// Reset the device.
  /// If the target device is a diff device, then do deep data copy.
  void ToDevice(std::shared_ptr<Device> dev);

  /// Equivalent to ToDevice(host_dev).
  void ToHost();

  /// Set each element of the tensor to be x
  template <typename SType>
  void SetValue(const SType x);

  /// For init the tensor values, copy 'num' elements.
  template <typename SType>
  void CopyDataFromHostPtr(const SType *src, const size_t num);

  /// Copy data from another Tensor which may be on a diff device.
  /// Meta data would not be copied!
  void CopyData(const Tensor &other);

  /// return an exactly the same Tensor with data been deep copied.
  Tensor Clone() const;

  // Tensor operations

  /// Matrix transpose.  Valid only if shape.size() == 2.
  /// No data copy, just set the transpose_ filed of the returned tensor.
  Tensor T() const;

  /// Copy the meta info with data block shared.
  Tensor &operator=(const Tensor &in);

  /// Copy the meta info with data block shared.
  Tensor &operator=(Tensor &&in);

  Tensor &operator+=(const Tensor &in);
  // void operator+=(Tensor&& in);
  Tensor &operator-=(const Tensor &in);
  // void operator-=(Tensor&& in);
  Tensor &operator*=(const Tensor &in);
  // void operator*=(Tensor&& in);
  Tensor &operator/=(const Tensor &in);
  // void operator/=(Tensor&& in);

  // Scalar operations.

  /// SType is a scalar type
  template <typename SType>
  Tensor &operator+=(const SType x);

  /// SType is a scalar type
  template <typename SType>
  Tensor &operator-=(const SType x);

  /// SType is a scalar type
  template <typename SType>
  Tensor &operator*=(const SType x);

  /// SType is a scalar type
  template <typename SType>
  Tensor &operator/=(const SType x);

  float L2() const;

 protected:
  bool transpose_ = false;
  DataType data_type_ = kFloat32;
<<<<<<< HEAD
  std::shared_ptr<Device> device_ = nullptr;
  /// Note: blob_ is allocated in lazy manner to avoid frequent malloc/free.
  /// If you want to get an allocated Blob, use blob() instead of blob_.
  Blob *blob_ = nullptr;
  Shape shape_;
=======
  Device *device_ = nullptr;
  /// Note: block_ is allocated in lazy manner to avoid frequent malloc/free.
  /// If you want to get an allocated Block, use block() instead of block_.
  Block *block_ = nullptr;
  Shape shape_ = {};
>>>>>>> 9abd7910
};

typedef Shape::iterator ShapeIter;
inline size_t Product(const Shape &shape, int start = 0, size_t len = 0) {
  if (len == 0) len = shape.size();
  CHECK_LE(len, shape.size());
  size_t v = 1;
  for (unsigned int i = start; i < len; i++) v *= shape[i];
  return v;
}

inline void CheckDataTypeAndLang(const Tensor &in1, const Tensor &in2) {
  CHECK_EQ(in1.data_type(), in2.data_type());
  CHECK_EQ(in1.device()->lang(), in2.device()->lang());
}

template <typename FromType, typename ToType>
ToType TypeCast(const FromType &x) {
  // TODO(wangwei) cast fp16; prevent some casts, e.g., float to char
  return static_cast<ToType>(x);
}

Tensor Reshape(const Tensor &in, const Shape &s);
Tensor Reshape(const Tensor &in, Shape &&s);

// For tensors with sparse content, e.g., missing columns or rows.
// class SparseTensor : public Tensor {};

/// Copy 'num' elements of src to dst.
/// The first 'src_offset' ('dst_offset') elements will be skipped.
void CopyDataToFrom(Tensor *dst, const Tensor &src, const size_t num,
                    const size_t dst_offset = 0, const size_t src_offset = 0);

// =============Element-wise operations====================================
Tensor Abs(const Tensor &in);
Tensor Exp(const Tensor &in);
Tensor Log(const Tensor &in);
Tensor ReLU(const Tensor &in);
Tensor Sigmoid(const Tensor &in);
Tensor Sign(const Tensor &in);
Tensor Sqrt(const Tensor &in);
Tensor Square(const Tensor &in);
Tensor Tanh(const Tensor &in);

void Abs(const Tensor &in, Tensor *out);
void Exp(const Tensor &in, Tensor *out);
void Log(const Tensor &in, Tensor *out);
void ReLU(const Tensor &in, Tensor *out);
void Sigmoid(const Tensor &in, Tensor *out);
void Sign(const Tensor &in, Tensor *out);
void Sqrt(const Tensor &in, Tensor *out);
void Square(const Tensor &in, Tensor *out);
void Tanh(const Tensor &in, Tensor *out);


/// Element-wise opeartion, out[i]=in[i]^x
template <typename SType>
Tensor Pow(const Tensor &in, const SType x);
/// Element-wise opeartion, out[i]=in[i]^x
template <typename SType>
void Pow(const Tensor &in, const SType x, Tensor *out);
/// Element-wise opeartion, out[i]=baes[i]^exp[i]
Tensor Pow(const Tensor &base, const Tensor &exp);
/// Element-wise opeartion, out[i]=baes[i]^exp[i]
void Pow(const Tensor &base, const Tensor &exp, Tensor *out);

/// Element-wise operation, out[i]= (in[i] < x) ? 1.f : 0.f
template <typename SType>
Tensor operator<(const Tensor &in, const SType x);
template <typename SType>
void LT(const Tensor &in, const SType x, Tensor *out);

/// Element-wise operation, out[i]= (in[i] <= x) ? 1.f : 0.f
template <typename SType>
Tensor operator<=(const Tensor &in, const SType x);
template <typename SType>
void LE(const Tensor &in, const SType x, Tensor *out);
/// Element-wise operation, out[i]= (in[i] > x) ? 1.f : 0.f
template <typename SType>
Tensor operator>(const Tensor &in, const SType x);
template <typename SType>
void GT(const Tensor &in, const SType x, Tensor *out);

/// Element-wise operation, out[i]= (in[i] >= x) ? 1.f : 0.f
template <typename SType>
Tensor operator>=(const Tensor &in, const SType x);
template <typename SType>
void GE(const Tensor &in, const SType x, Tensor *out);

Tensor operator+(const Tensor &lhs, const Tensor &rhs);
void Add(const Tensor &lhs, const Tensor &rhs, Tensor *out);
Tensor operator-(const Tensor &lhs, const Tensor &rhs);
void Sub(const Tensor &lhs, const Tensor &rhs, Tensor *out);
Tensor operator*(const Tensor &lhs, const Tensor &rhs);
void EltwiseMult(const Tensor &lhs, const Tensor &rhs, Tensor *out);
Tensor operator/(const Tensor &lhs, const Tensor &rhs);
void Div(const Tensor &lhs, const Tensor &rhs, Tensor *out);

template <typename SType>
Tensor operator+(const Tensor &in, const SType x);
template <typename SType>
void Add(const Tensor &in, const SType x, Tensor *out);

template <typename SType>
Tensor operator-(const Tensor &in, const SType x);
template <typename SType>
void Sub(const Tensor &in, const SType x, Tensor *out);

template <typename SType>
Tensor operator*(const Tensor &in, const SType x);
template <typename SType>
void EltwiseMult(const Tensor &in, const SType x, Tensor *out);

/// For each element e of Tensor 'in', compute e / x
template <typename SType>
Tensor operator/(const Tensor &in, const SType x);
/// For each element e of Tensor 'in', compute e / x into out
template <typename SType>
void Div(const Tensor &in, const SType x, Tensor *out);

/// For each element e of Tensor 'in', compute x/e
template <typename SType>
Tensor Div(const SType x, const Tensor &in);
/// For each element e of Tensor 'in', compute x/e into 'out'
template <typename SType>
void Div(const SType x, const Tensor &in, Tensor *out);

template <typename SType>
SType Sum(const Tensor &in);
// ============Matrix (row/column) operations==================================
/// Average elements in the Tensor, currently only support vector and matrix.
/// if 'axis' is 0, average all rows into a single row
/// if 'axis' is 1, average all columns into a single column
/// TODO(wangwei) support arbitrary Tensor like numpy.average
Tensor Average(const Tensor &in, const int axis);

/// Add column 'v' with each column of matrix M
void AddColumn(const Tensor &v, Tensor *M);
/// For each column 'c' of matrix out, do c=alpha*v + beta*c
template <typename SType>
void AddColumn(const SType alpha, const SType beta, const Tensor &v,
               Tensor *out);
/// Add row 'v' with each row of matrix M; write results into 'out'
void AddRow(const Tensor &v, Tensor *out);
/// For each row 'r' of matrix out, do r=alpha*v + beta*r
template <typename SType>
void AddRow(const SType alpha, const SType beta, const Tensor &v, Tensor *M);
/// Divide column 'v' by each column of matrix M; write results into 'out'
void DivColumn(const Tensor &v, Tensor *M);
/// Divide row 'v' by each row of matrix M; write results into 'out'
void DivRow(const Tensor &v, Tensor *M);
/// Multiply column 'v' and each column of matrix M; write results into 'out'
void MultColumn(const Tensor &v, Tensor *M);
/// Multiply row 'v' with each row of matrix M; write results into 'out'
void MultRow(const Tensor &v, Tensor *M);
/// Do softmax for each row. 'in' could be a 1-d or 2-d Tensor.
Tensor SoftMax(const Tensor &in);
/// Do softmax for each row. 'in' could be a 1-d or 2-d Tensor.
void SoftMax(const Tensor &in, Tensor *out);
/// Sub column 'v' by each column of matrix M
void SubColumn(const Tensor &v, Tensor *M);
/// Sub row 'v' by each row of matrix M; write results into 'out'
void SubRow(const Tensor &v, Tensor *M);
/// Sum all columns of matrix M into a single column as 'out'
void SumColumns(const Tensor &M, Tensor *out);
/// Sum all rows of matrix M into a single row as 'out'
void SumRows(const Tensor &M, Tensor *out);

/// Sum elements in the Tensor, currently only support vector and matrix.
/// if 'axis' is 0, sum all rows into a single row
/// if 'axis' is 1, sum all columns into a single column
/// TODO(wangwei) support arbitrary Tensor like numpy.sum
Tensor Sum(const Tensor &in, const int axis);

// ================Random operations==========================================
/// For each element x set x = 1 if random() < p; otherwise x = 1.
template <typename SType>
void Bernoulli(const SType p, Tensor *out);
/// Fill in Tensor 't' following Gaussian distribution.
template <typename SType>
void Gaussian(const SType mean, const SType std, Tensor *out);
/// Fill in Tensor 't' following uniform distribution.
template <typename SType>
void Uniform(const SType low, const SType high, Tensor *out);

// ================Blas operations============================================
// TODO(wangwei) make amax/amin/asum a member function of tensor

/// out = alpha*in + out
template <typename SType>
void Axpy(SType alpha, const Tensor &in, Tensor *out);

/// Do matrix vector multipication or matrix matrix multiplication depdending
/// on the Tensor shape.  result = A * B
Tensor Mult(const Tensor &A, const Tensor &B);
/// Do matrix vector multipication or matrix matrix multiplication depdending
/// on the Tensor shape.  C = A * B
void Mult(const Tensor &A, const Tensor &B, Tensor *C);
/// Do matrix vector multipication or matrix matrix multiplication depdending
/// on the Tensor shape. out = alpha lhs * rhs + beta * out
template <typename SType>
void Mult(const SType alpha, const Tensor &A, const Tensor &B, const SType beta,
          Tensor *C);

// *****************
// Misc.
// ****************
/// Compute the cross entropy loss given the prediction probability 'p' and
/// the target (ground truth) labels 't'. 'p' and 't' are either 1-d vector
/// or 2-d matrix. 'loss' is 1-d vector. The loss is computed into p.
void ComputeCrossEntropy(const Tensor& p, const Tensor& t, Tensor* loss);
/// Compute the dx, given prediction probability 'p' (p=softmax(x)) and
/// the target (ground truth) labels 't'. 'p' and 't' are either 1-d vector
/// or 2-d matrix. 'grad' has the same shape as 'p'. dx is computed into p.
void SoftmaxCrossEntropyBwd(const Tensor& t, Tensor* p);

/// Return a tensor consisting of rows ([start, end)) from 'in'. It shares the
/// memory with 'in'. 'in' is a 1D or 2D Tensor.
Tensor SliceRows(const Tensor& in, const size_t start, const size_t end);
/// Return a tensor consisting of rows ([start, end)) from 'in'. It copies the
/// values from 'in'. 'in' ia a 2D Tensor.
Tensor CopyRows(const Tensor& in, const size_t start, const size_t end);
/// Return a tensor consisting of columns ([start, end)) from 'in'. It copies
/// the values from 'in'. 'in' is a  2D Tensor.
Tensor CopyColumns(const Tensor& in, const size_t start, const size_t end);
/// Return a tensor which is vertically stacked from tensors in 'in'. Each
/// tensor in 'in' is a 2D tensor. Values are copied, no memory sharing.
Tensor ConcatenateRows(const vector<Tensor>& in);
/// Return a tensor which is horizontally stacked from tensors in 'in'. Each
/// tensor in 'in' is a 2D tensor. Values are copied, no memory sharing.
Tensor ConcatenateColumns(const vector<Tensor>& in);
}  // namespace singa

#endif  // SINGA_CORE_TENSOR_H_<|MERGE_RESOLUTION|>--- conflicted
+++ resolved
@@ -54,17 +54,11 @@
  public:
   ~Tensor();
   Tensor();
-<<<<<<< HEAD
   explicit Tensor(Shape &&shape, DataType dtype = kFloat32);
   explicit Tensor(const Shape &shape, DataType dtype = kFloat32);
   Tensor(Shape &&shape, std::shared_ptr<Device> dev, DataType dtype = kFloat32);
-  Tensor(const Shape &shape, std::shared_ptr<Device> dev, DataType dtype = kFloat32);
-=======
-  explicit Tensor(Shape &&shape, const DataType dtype = kFloat32);
-  explicit Tensor(const Shape &shape, const DataType dtype = kFloat32);
-  Tensor(Shape &&shape, Device *dev, const DataType dtype = kFloat32);
-  Tensor(const Shape &shape, Device *dev, const DataType dtype = kFloat32);
->>>>>>> 9abd7910
+  Tensor(const Shape &shape, std::shared_ptr<Device> dev,
+         DataType dtype = kFloat32);
 
   /// Copy Tensor to share the internal data.  No deep copy.
   Tensor(const Tensor &from);
@@ -186,19 +180,11 @@
  protected:
   bool transpose_ = false;
   DataType data_type_ = kFloat32;
-<<<<<<< HEAD
   std::shared_ptr<Device> device_ = nullptr;
-  /// Note: blob_ is allocated in lazy manner to avoid frequent malloc/free.
-  /// If you want to get an allocated Blob, use blob() instead of blob_.
-  Blob *blob_ = nullptr;
-  Shape shape_;
-=======
-  Device *device_ = nullptr;
   /// Note: block_ is allocated in lazy manner to avoid frequent malloc/free.
   /// If you want to get an allocated Block, use block() instead of block_.
   Block *block_ = nullptr;
   Shape shape_ = {};
->>>>>>> 9abd7910
 };
 
 typedef Shape::iterator ShapeIter;
