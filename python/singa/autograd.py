#
# Licensed to the Apache Software Foundation (ASF) under one
# or more contributor license agreements.  See the NOTICE file
# distributed with this work for additional information
# regarding copyright ownership.  The ASF licenses this file
# to you under the Apache License, Version 2.0 (the
# "License"); you may not use this file except in compliance
# with the License.  You may obtain a copy of the License at
#
#   http://www.apache.org/licenses/LICENSE-2.0
#
# Unless required by applicable law or agreed to in writing,
# software distributed under the License is distributed on an
# "AS IS" BASIS, WITHOUT WARRANTIES OR CONDITIONS OF ANY
# KIND, either express or implied.  See the License for the
# specific language governing permissions and limitations
# under the License.
#

from __future__ import division

from collections import Counter, deque
import numpy as np
import math

from .tensor import Tensor
from . import singa_wrap as singa


CTensor = singa.Tensor
training = False


def infer_dependency(op):
    """
    Infer the dependency of all operations with the
    given op as the last operation.
    Operation A is depending on B if A uses the output(s) of B.

    Args:
        op: an Operation instance, e.g. the loss operation.

    Return:
        a Counter instance with the operation as the key,
        and the number of operations that are depending on it as the value;
        and a Counter instance with the id of the output tensor as the key, and 
        the number of operations that are depending on it as the value.
    """

    # current op is not inserted into the dependency_count
    # if the current op is not a terminal op, then this function may just
    # count dependency of a branch.
    op_count = Counter()
    tensor_count = Counter()
    queue = deque([op])
    while len(queue) > 0:
        cur_op = queue.pop()
        for src_op, xid, _, _ in cur_op.src:
            if src_op not in op_count:
                op_count[src_op] = 1
                queue.append(src_op)
            else:
                op_count[src_op] += 1
            tensor_count[xid] += 1
    return op_count, tensor_count


def gradients(y, dy=None):
    """
    Compute the gradients of the output w.r.t the parameters

    Args:
        y: the output tensor, e.g., the loss
        dy: gradient of the target w.r.t y; None indicates the gradient is 1.0;
            it can be used to rescale the loss.

    Return:
        a dictionary storing the gradient tensors of all tensors
            whose stores_grad is true (e.g. parameter tensors)
    """
    grads = {}  # mapping: x->dx if x.stores_grad
    for p, dp in backward(y, dy):
        grads[p] = dp
    return grads


def backward(y, dy=None):
    """
    Run the backward propagation starting at y.
    Args:
        y: a Tensor instance, usually the loss
        dy: a number or a Tensor instance, for the gradient of the
            objective/loss w.r.t y, usually None, i.e., 1.0
    Return:
        yeild the parameter (tensor with stores_grad true) and the
            gradient tensors.
    """
    assert isinstance(y, Tensor), "wrong input type."
    op_dep, tensor_dep = infer_dependency(y.creator)
    assert y.size() == 1, (
        "y must be a Tensor with a single value;" "size of y is % d" % y.size()
    )

    # by default the dy is a tensor with 1.0 for each sample;
    if dy is None:
        dy = float(1.0)
    elif isinstance(dy, Tensor):
        dy = dy.data
    else:
        dy = float(dy)

    # ready is a queue of (operation, dy list)
    ready = deque([(y.creator, (dy,))])
    not_ready = {}  # mapping: op->[dy]

    if y.stores_grad:
        # gradients[y] = dy
        if isinstance(dy, float):
            g = np.array(dy)
        else:
            g = dy
        tg = Tensor(device=g.device(), data=g)
        yield (y, tg)

    while len(ready) > 0:
        op, dys = ready.pop()
        if not op.requires_grad or isinstance(op, Dummy):
            continue
        # if not isinstance(op, tensor.Dummy):
        dxs = op._do_backward(*dys)
        # TODO src and dx must match

        assert len(op.src) == len(dxs), (
            "the number of src ops (=%d) and dx (=%d) not match"
            % (len(op.src), len(dxs))
        )
        for (src_op, x_id, y, y_stores_grad), dx in zip(op.src, dxs):
            # prefix x is w.r.t op; prefix y is w.r.t src_op.
            # x_id is the python id of one input arg of src_op, denoted as x.
            # y_idx (below) is the index of x among the outputs of src_op.
            # not_ready[src_op][y_idx] records the intermediate gradient
            # of the y_idx'th output of src_op. 'intermediate gradient'
            # indicates that if this output is used in multiple children
            # operations, then we have to add the graident (dx) from all these
            # children operations. When src_op is ready, it means that
            # the gradient of all its outputs are available, i.e. all children
            # operations have been backwarded.
            # y is None if y.stores_grad is false; otherwise it is a Tensor

            if isinstance(src_op, Dummy) and (not src_op.stores_grad):
                continue

            y_idx = src_op.y_id2idx[x_id]
            if src_op not in not_ready:
                # src_op may have mulitple outputs
                not_ready[src_op] = [None for _ in src_op.y_id2idx]
                not_ready[src_op][y_idx] = dx
            else:
                dxs_ = not_ready[src_op]
                if dxs_[y_idx] is None:
                    dxs_[y_idx] = dx
                else:
                    # add the gradient from another children operation that
                    # uses y_idx'th output of src_op as input arg
                    dxs_[y_idx] += dx

            op_dep[src_op] -= 1
            tensor_dep[x_id] -= 1

            if y_stores_grad and tensor_dep[x_id] == 0:
                # store the gradient for final return, e.g. for parameters.
                # it may cause a delay to yield. Only after src_op's all
                # output tensors have recieved the gradients, then output
                g = not_ready[src_op][y_idx]
                tg = Tensor(
                    device=g.device(), data=g, name=src_op.grad_name(y_idx)
                )
                yield (y, tg)

            if op_dep[src_op] == 0:
                if src_op.requires_grad is True:
                    assert not isinstance(
                        src_op, Dummy
                    ), "Dummy op does not do backward()"
                    ready.append((src_op, not_ready[src_op]))
                del not_ready[src_op]
        del op  # delete the operation to free all tensors from this op


class Operation(object):
    """
    An operation includes the forward and backward function of
    tensor calculation.
    Steps to add a specific operation Xxxx:
    1. create a subclass of Operation, name it as Xxxx
    2. override the forward() and backward(); The arguments of forward()
       and backward() should only include CTensor;
    """

    op_count = 0

    def __init__(self, name=None):
        if name is None:
            self.name = "{}#{}".format(
                self.__class__.__name__, Operation.op_count
            )
            Operation.op_count += 1
        else:
            self.name = name

    def __call__(self, *xs):
        return self._do_forward(*xs)

    def output_name(self, idx):
        """
        Args:
            idx: index of the output among all outputs

        Return:
            the name of the output tensor
        """
        return "{}:{}".format(self.name, idx)

    def grad_name(self, idx):
        """
        Args:
            idx: index of the output among all outputs

        Return:
            the name of the gradient of the output tensor
        """
        return "{}_g".format(self.output_name(idx))

    def _do_forward(self, *xs):
        """
        Do not call this function from user code. It is called by __call__().
        Args:
            xs, Tensor instance(s)
        Returns:
            Tensor instance(s)
        """
        # TODO add the pre hook
        assert all(
            [isinstance(x, Tensor) for x in xs]
        ), "xs should include only Tensor instances"

        # need to do backward if any of its input arg needs gradient
        self.requires_grad = any([x.requires_grad for x in xs])

        self.src = []
        for x in xs:
            if x.stores_grad:
                # store the tensor whose gradient needs be returned in
                # backward(), e.g. if x is parameter
                self.src.append((x.creator, id(x), x, x.stores_grad))
            else:
                # for intermediate tensors, they will be released soon;
                # no need to store them --> use None
                self.src.append((x.creator, id(x), None, x.stores_grad))

        # get the CTensor (data) if the input arg is Tensor
        xs = tuple(x.data for x in xs)
        ys = self.forward(*xs)
        if not isinstance(ys, tuple):
            ys = (ys,)
        # create Tensor based on CTensor(data);
        # assume outputs are all Tensor instances
        ys = tuple(
            Tensor(
                device=y.device(),
                data=y,
                requires_grad=self.requires_grad,
                creator=self,
                name=self.output_name(idx),
            )
            for idx, y in enumerate(ys)
        )
        # map from python id to output index
        self.y_id2idx = {id(y): i for i, y in enumerate(ys)}
        # TODO add the post hook
        return ys

    def _do_backward(self, *dys):
        dxs = self.backward(*dys)
        if not isinstance(dxs, tuple):
            dxs = (dxs,)
        return dxs

    def forward(self, *xs):
        """Forward propagation.
        Args:
            xs: input args consisting of only CTensors.
        Returns:
            CTensor instance(s)
        """
        raise NotImplementedError

    def backward(self, *dys):
        """ Backward propagation.
        Args:
            dys: input args consisting of only CTensors.
        Returns:
            CTensor instance(s)
        """
        raise NotImplementedError

    def get_params(self):
        return []


class Dummy(Operation):
    """Dummy operation whice serves as a placehoder for autograd
    Args:
        name(string): set it for debug
    """

    def __init__(self, tensor, name=None):
        super(Dummy, self).__init__(name)
        self.src = []
        self.y_id2idx = {id(tensor): 0}
        self.stores_grad = tensor.stores_grad
        self.requires_grad = False

    def output_name(self, idx):
        return self.name

    def grad_name(self, idx):
        return "{}_g".format(self.name)

class Mean(Operation):
    def __init__(self):
        super(Mean, self).__init__()

    def forward(self, *l):
        """
        Args:
            l: a list of CTensor
            element-wise mean operator
        Returns:
            a new CTensor
        """
        if training:
            self.l = len(l)
        assert(len(l)>0);
        x = singa.Tensor(list(l[0].shape()),l[0].device())
        x.SetFloatValue(0.0)
        for i in range(len(l)):
            x+=l[i]
        return singa.MultFloat(x,1/len(l))

    def backward(self, dy):
        """
        Args:
            dy(CTensor): dL / dy
        Returns:
            a list of dx(CTensor)
        """
        return [singa.MultFloat(dy,1/self.l)]*self.l

def mean(*l):
    return Mean()(*l)[0]


class ReLU(Operation):
    def __init__(self):
        super(ReLU, self).__init__()

    def forward(self, x):
        """
        Args:
            x(CTensor): input tensor
        Returns:
            a new CTensor whose element y = x if x >= 0; otherwise 0;
        """
        if training:
            self.input = x
        return singa.ReLU(x)

    def backward(self, dy):
        """
        Args:
            dy(CTensor): dL / dy
        Returns:
            dx(CTensor): dL / dx = dy if x >= 0; otherwise 0;
        """
        dx = singa.GTFloat(self.input, 0.0)
        return singa.__mul__(dy, dx)


def relu(x):
    return ReLU()(x)[0]


class Less(Operation):
    def __init__(self):
        super(Less, self).__init__()

    def forward(self, x,y):
        """Do forward propgation.
        Store the [x<y] if requires gradient.
        Args:
            x (CTensor): matrix
            y (CTensor): matrix
        Returns:
            a CTensor for the result
        """
        cur = singa.LTFloat(singa.__sub__(x,y),0)
        if training:
            self.cache = cur
        return cur

    def backward(self, dy):
        """
        Args:
            dy (CTensor): data for the dL / dy, L is the loss
        Returns:
            a tuple for (dx0, dx1)
        """
        assert 0,('no backward function for less')
        return None

def less(x,y):
    return Less()(x,y)[0]







class Clip(Operation):
    def __init__(self,min,max):
        super(Clip, self).__init__()
        self.max=max
        self.min=min
    def forward(self, x):
        """
        Args:
            x(CTensor): input tensor
        Returns:
            np.clip(x,min,max)
        """
        mask0 = singa.LTFloat(x, self.min)
        mask1 = singa.GTFloat(x, self.max)
        mask00 = singa.MultFloat(mask0,self.min)
        mask11 = singa.MultFloat(mask1,self.max)
        mask2 = singa.LEFloat(x, self.max)
        mask3 = singa.GEFloat(x, self.min)
        maskm = singa.__mul__(mask2,mask3)
        if training:
            self.mask = maskm
        return singa.__add__(singa.__add__(singa.__mul__(maskm,x),mask00),mask11)

    def backward(self, dy):
        return singa.__mul__(dy, self.mask)

def clip(x,min,max):
    return Clip(min,max)(x)[0]
  
class Identity(Operation):
    def __init__(self):
        super(Identity, self).__init__()
    def forward(self,x):
        return x

    def backward(self, dy):
        """
        Args:
            dy(CTensor): dL / dy
        Returns:
            dx(CTensor): dL / dx = dy;
        """
        return dy


def identity(x):
    return Identity()(x)[0]

class Matmul(Operation):
    """For matrix multiplication"""

    def __init__(self):
        super(Matmul, self).__init__()

    def forward(self, x, w):
        """Do forward propgation.
        Store the x(or w) if w(or x) requires gradient.
        Args:
            x (CTensor): matrix
            w (CTensor): matrix
        Returns:
            a CTensor for the result
        """
        if training:
            self.input = (x, w)
        return singa.Mult(x, w)

    def backward(self, dy):
        """
        Args:
            dy (CTensor): data for the dL / dy, L is the loss
        Returns:
            a tuple for (dx, dw)
        """
        return (
            singa.Mult(dy, singa.DefaultTranspose(self.input[1])),
            singa.Mult(singa.DefaultTranspose(self.input[0]), dy),
        )


def matmul(x, w):
    return Matmul()(x, w)[0]

class Greater(Operation):
    def __init__(self):
        super(Greater, self).__init__()

    def forward(self, x,y):
        """Do forward propgation.
        Store the [x>y] if requires gradient.
        Args:
            x (CTensor): matrix
            y (CTensor): matrix
        Returns:
            a CTensor for the result
        """
        cur = singa.GTFloat(singa.__sub__(x,y),0)
        if training:
            self.cache = cur
        return cur

    def backward(self, dy):
        """
        Args:
            dy (CTensor): data for the dL / dy, L is the loss
        Returns:
            a tuple for (dx0, dx1)
        """
        assert 0,('no backward function for greater')
        return None

def greater(x,y):
    return Greater()(x,y)[0]
class AddBias(Operation):
    """
    Add Bias to each row / column of the Tensor, depending on the axis arg.
    """

    def __init__(self, axis=0):
        """
        To indicate the calculation axis, 0 for row, 1 for column.
        Args:
            axis: 0 or 1, default is 0.
        """
        super(AddBias, self).__init__()
        self.axis = axis

    def forward(self, x, b):
        """
        Args:
            x: matrix.
            b: bias to be added.
        Return:
            the result Tensor
        """
        if self.axis == 0:
            singa.AddRow(b, x)
        elif self.axis == 1:
            singa.AddColumn(b, x)
        return x

    def backward(self, dy):
        """
        Args:
            dy (CTensor): data for the dL / dy, L is the loss.
        Return:
            a tuple for (db, dx), db is data for dL / db, dx is data
            for dL / dx.
        """
        if self.axis == 0:
            return dy, singa.Sum(dy, 0)
        elif self.axis == 1:
            return dy, singa.Sum(dy, 0)


def add_bias(x, b, axis=0):
    return AddBias(axis)(x, b)[0]


class Reshape(Operation):
    def __init__(self,shape):
        super(Reshape, self).__init__()
        self.shape=list(shape)

    def forward(self, x):
        self.cache=x.shape()
        return singa.Reshape(x, self.shape)

    def backward(self, dy):
        return singa.Reshape(dy, self.cache)


def reshape(a,shape):
    return Reshape(shape)(a)[0]


class Add(Operation):
    def __init__(self):
        super(Add, self).__init__()

    def forward(self, a, b):
        return singa.__add__(a, b)

    def backward(self, dy):
        return dy, dy


def add(a, b):
    return Add()(a, b)[0]


class SoftMax(Operation):
    """
    Apply SoftMax for each row of the Tensor or each column of the Tensor
    according to the parameter axis.
    """

    def __init__(self, axis=0):
        super(SoftMax, self).__init__()
        self.axis = axis

    def forward(self, x):
        """
        Args:
            x(data): the input 1d or 2d tensor
        Returns:
            the result Tensor
        """
        if self.axis == 1:
            x = singa.DefaultTranspose(x)
        self.output = singa.SoftMax(x)
        if self.axis == 0:
            return self.output
        elif self.axis == 1:
            return singa.DefaultTranspose(self.output)

    def backward(self, dy):
        """
        Args:
            dy (CTensor): data for the dL / dy, L is the loss
        Returns:
            dx (Ctensor): data for the dL / dx, L is the loss,
            x is the input of current Opertion
        """
        # calculations are made on numpy array
        if self.axis == 1:
            dy = singa.DefaultTranspose(dy)
        grad = ctensor2numpy(dy)
        output = ctensor2numpy(self.output)
        out_1 = np.einsum("ki,ki->ki", grad, output)
        medium_out = np.einsum("ki,kj->kij", output, output)
        out_2 = np.einsum("kij,kj->ki", medium_out, grad)
        out = out_1 - out_2
        dx = CTensor(out_1.shape)
        dx.CopyFloatDataFromHostPtr(out.flatten())
        """grad = Tensor(data=dy)
        output = Tensor(data=self.output)
        out_1 = einsum('ki,ki->ki', grad, output)
        medium_out = einsum('ki,kj->kij', output, output)
        out_2 = einsum('kij,kj->ki', medium_out, grad)
        out = out_1 - out_2
        dx = CTensor(out_1.data.shape)
        dx.CopyFloatDataFromHostPtr(out.data.flatten())"""
        if self.axis == 0:
            return dx
        elif self.axis == 1:
            return singa.DefaultTranspose(dx)


def softmax(x, axis=0):
    return SoftMax(axis)(x)[0]

class Sum(Operation):
    def __init__(self):
        super(Sum, self).__init__()

    def forward(self, *l):
        if training:
            self.l = len(l)
        assert(len(l)>0);
        x = singa.Tensor(list(l[0].shape()),l[0].device())
        x.SetFloatValue(0.0)
        for i in range(len(l)):
            x+=l[i]
        return x

    def backward(self, dy):
        return [dy]*self.l


def sum(*l):
    return Sum()(*l)[0]

class CrossEntropy(Operation):
    def __init__(self):
        super(CrossEntropy, self).__init__()

    """
    Calculte negative log likelihood loss for a batch of training data.
    """

    def forward(self, x, t):
        """
        Args:
            x (CTensor): 1d or 2d tensor, the prediction data(output)
                         of current network.
            t (CTensor): 1d or 2d tensor, the target data for training.
        Returns:
            loss (CTensor): scalar.
        """
        loss = CTensor((1,))
        loss_data = -singa.SumAsFloat(singa.__mul__(t, singa.Log(x)))
        loss.SetFloatValue(loss_data / x.shape()[0])
        self.x = x
        self.t = t
        self.input = (x, t)
        return loss

    def backward(self, dy=1.0):
        """
        Args:
            dy (float or CTensor): scalar, accumulate gradient from outside
                                of current network, usually equal to 1.0
        Returns:
            dx (CTensor): data for the dL /dx, L is the loss, x is the output
                          of current network. note that this is true for
                          dy = 1.0
        """
        dx = singa.__div__(self.t, self.x)
        dx *= float(-1 / self.x.shape()[0])
        if isinstance(dy, float):
            # dtype of dy: float
            dx *= dy
            return dx, None
        elif isinstance(dy, CTensor):
            pass  # TODO, broadcast elementwise multiply seems not support


def cross_entropy(y, t):
    return CrossEntropy()(y, t)[0]


class SoftMaxCrossEntropy(Operation):
    def __init__(self, t):
        super(SoftMaxCrossEntropy, self).__init__()
        self.t = t.data

    def forward(self, x):
        self.p = singa.SoftMax(x)
        loss = CTensor((1,), self.p.device())
        ret = singa.CrossEntropyFwd(self.p, self.t)
        loss.SetFloatValue(singa.SumAsFloat(ret) / x.shape()[0])
        return loss

    def backward(self, dy=1.0):
        dx = singa.SoftmaxCrossEntropyBwd(self.p, self.t)
        return singa.DivFloat(dx, float(self.p.shape()[0]))


def softmax_cross_entropy(x, t):
    # x is the logits and t is the ground truth; both are 2D.
    return SoftMaxCrossEntropy(t)(x)[0]


class MeanSquareError(Operation):
    def __init__(self):
        super(MeanSquareError, self).__init__()

    def forward(self, x, t):
        self.err = singa.__sub__(x, t)
        sqr = singa.Square(self.err)
        loss = CTensor((1,), x.device())
        loss.SetFloatValue(singa.SumAsFloat(sqr) / x.shape()[0] / 2)
        return loss

    def backward(self, dy=1.0):
        dx = self.err
        dx *= float(1 / self.err.shape()[0])
        if isinstance(dy, float):
            # dtype of dy: float
            dx *= dy
            return dx, None
        elif isinstance(dy, CTensor):
            pass  # TODO, broadcast elementwise multiply seems not support


def mse_loss(x, t):
    return MeanSquareError()(x, t)[0]


def ctensor2numpy(x):
    """
    To be used in SoftMax Operation.
    Convert a singa_tensor to numpy_tensor.
    """
    np_array = x.GetFloatValue(int(x.Size()))
    return np_array.reshape(x.shape())


class Flatten(Operation):
    def __init__(self, start_axis=1):
        super(Flatten, self).__init__()
        # flatten all axis after (inclusive) start_axis
        self.start_axis = start_axis
        assert start_axis == 1, "must flatten into 2d array not"

    def forward(self, x):
        # TODO Do flatten start from axis != 1
        self.shape = list(x.shape())
        y = singa.Reshape(x, (x.shape()[0], x.Size() // x.shape()[0]))
        return y

    def backward(self, dy):
        dx = singa.Reshape(dy, self.shape)
        return dx


def flatten(x):
    return Flatten()(x)[0]


class Layer(object):
    def __init__(self):
        pass

    def device_check(self, *inputs):
        x_device = inputs[0].device
        x_dev_id = x_device.id()
        for var in inputs:
            if var.device.id() != x_dev_id:
                var.to_device(x_device)

    def find_sublayers(self):
        # return a list whose elements are in form of (attribute_name,
        # sublayer)
        sublayers = []
        for attr in self.__dict__:
            if isinstance(self.__dict__[attr], Layer):
                sublayers.append((attr, self.__dict__[attr]))
        return sublayers

    def get_params(self):
        sublayers = self.find_sublayers()
        params = dict()
        for sublayer_name, sublayer in sublayers:
            params[sublayer_name] = sublayer.get_params()
        return params

    def set_params(self, **parameters):
        # set parameters for Layer
        # input should be either a PyTensor or numpy ndarray.
        # examples: Layer.set_params(W=np.ones((in, out), dtype=np.float32)),
        # Layer.set_params(**{'block1':{'linear1':{'W':np.ones((in, out),
        # dtype=np.float32)}}})
        for (parameter_name, parameter_value) in parameters.items():
            # assert isinstance(self.__dict__[parameter_name], Layer)
            assert (
                parameter_name in self.__dict__
            ), "please input correct parameters."
            if isinstance(self.__dict__[parameter_name], Layer):
                self.__dict__[parameter_name].set_params(
                    **parameters[parameter_name]
                )
            elif isinstance(self.__dict__[parameter_name], Tensor):
                self.set_one_param(parameter_name, parameter_value)
            else:
                raise ValueError("please input correct parameters.")

    def set_one_param(self, parameter_name, parameter_value):
        assert (
            parameter_name in self.allow_params
        ), "please input allowed parameters."
        assert (
            parameter_value.shape == self.__dict__[parameter_name].shape
        ), "Shape dismatched."
        if isinstance(parameter_value, Tensor):
            self.__dict__[parameter_name].reset_like(parameter_value)
        elif isinstance(parameter_value, np.ndarray):
            self.__dict__[parameter_name].copy_from_numpy(parameter_value)
        else:
            raise ValueError("parameters should be Tensor or Numpy array.")


class Linear(Layer):
    def __init__(self, in_features, out_features, bias=True):
        w_shape = (in_features, out_features)
        b_shape = (out_features,)
        self.bias = bias

        self.W = Tensor(shape=w_shape, requires_grad=True, stores_grad=True)
        std = math.sqrt(2.0 / (in_features + out_features))
        self.W.gaussian(0.0, std)

        if self.bias:
            self.b = Tensor(shape=b_shape, requires_grad=True, stores_grad=True)
            self.b.set_value(0.0)

    def __call__(self, x):
        if self.bias:
            self.device_check(x, self.W, self.b)
        else:
            self.device_check(x, self.W)
        y = matmul(x, self.W)
        if self.bias:
            y = add_bias(y, self.b, axis=0)
        return y

    def get_params(self):
        if self.bias:
            return {"W": self.W, "b": self.b}
        else:
            return {"W": self.W}

    def set_params(self, **parameters):
        # TODO(wangwei) remove this funciton as Opeation's set_params() enough
        # set parameters for Linear Layer
        # input should be either a PyTensor or numpy ndarray.
        # examples: Linear.set_params(W=np.ones((in, out), dtype=np.float32)),
        # Linear.set_params(**{'W':np.ones((in, out), dtype=np.float32)})
        self.allow_params = ["W", "b"]
        super(Linear, self).set_params(**parameters)
        for parameter_name in parameters:
            if parameter_name is "b":
                self.bias = True


class Concat(Operation):
    def __init__(self, axis=0):
        super(Concat, self).__init__()
        self.axis = axis

    def forward(self, *xs):
        if training:
            offset = 0
            self.slice_point = []
            for t in xs:
                offset += t.shape()[self.axis]
                self.slice_point.append(offset)
        x = singa.VecTensor(list(xs))
        return singa.ConcatOn(x, self.axis)

    def backward(self, dy):
        assert hasattr(
            self, "slice_point"
        ), "Please set training as True before do BP. "
        assert self.slice_point[-1] == dy.shape()[self.axis], "Shape mismatch."
        dxs = []
        last_offset = 0
        for p in self.slice_point:
            dxs.append(singa.SliceOn(dy, last_offset, p, self.axis))
            last_offset = p
        return tuple(dxs)


def cat(xs, axis=0):
    # xs is a tuple of multiple Tensors
    return Concat(axis)(*xs)[0]


class _Conv2d(Operation):
    def __init__(self, handle):
        super(_Conv2d, self).__init__()
        self.handle = handle

    def forward(self, x, W, b=None):
        assert x.nDim() == 4, "The dimensions of input should be 4D."

        if training:
            if self.handle.bias_term:
                self.inputs = (x, W, b)
            else:
                self.inputs = (x, W)

        if not self.handle.bias_term:
            # create empty bias tensor for Cpp API
            b = CTensor((self.handle.num_filters,), x.device())
            b.SetFloatValue(0.0)

        if isinstance(self.handle, singa.CudnnConvHandle):
            return singa.GpuConvForward(x, W, b, self.handle)
        else:
            return singa.CpuConvForward(x, W, b, self.handle)

    def backward(self, dy):
        assert training is True and hasattr(
            self, "inputs"
        ), "Please set training as True before do BP. "
        
        if isinstance(self.handle, singa.CudnnConvHandle):
            dx = singa.GpuConvBackwardx(
                dy, self.inputs[1], self.inputs[0], self.handle
            )
            dW = singa.GpuConvBackwardW(
                dy, self.inputs[0], self.inputs[1], self.handle
            )
            if self.handle.bias_term:
                db = singa.GpuConvBackwardb(dy, self.inputs[2], self.handle)
                return dx, dW, db
            else:
                return dx, dW, None
        else:
            dx = singa.CpuConvBackwardx(
                dy, self.inputs[1], self.inputs[0], self.handle
            )
            dW = singa.CpuConvBackwardW(
                dy, self.inputs[0], self.inputs[1], self.handle
            )
            if self.handle.bias_term:
                db = singa.CpuConvBackwardb(dy, self.inputs[2], self.handle)
                return dx, dW, db
            else:
                return dx, dW, None

def conv2d(handle, x, W, b=None):
    if b is None:
        return _Conv2d(handle)(x, W)[0]
    else:
        return _Conv2d(handle)(x, W, b)[0]


class Conv2d(Layer):
    def __init__(
        self,
        in_channels,
        out_channels,
        kernel_size,
        stride=1,
        padding=0,
        dilation=1,
        group=1,
        bias=True,
        **kwargs
    ):

        self.in_channels = in_channels
        self.out_channels = out_channels

        self.group = group

        assert (
            self.group >= 1 and self.in_channels % self.group == 0
        ), "please set reasonable group."

        assert (
            self.out_channels >= self.group
            and self.out_channels % self.group == 0
        ), "out_channels and group dismatched."

        if isinstance(kernel_size, int):
            self.kernel_size = (kernel_size, kernel_size)
        elif isinstance(kernel_size, tuple):
            self.kernel_size = kernel_size
        else:
            raise TypeError("Wrong kernel_size type.")

        if isinstance(stride, int):
            self.stride = (stride, stride)
        elif isinstance(stride, tuple):
            self.stride = stride
        else:
            raise TypeError("Wrong stride type.")

        if isinstance(padding, int):
            self.padding = (padding, padding)
        elif isinstance(padding, tuple):
            self.padding = padding
        else:
            raise TypeError("Wrong padding type.")

        if dilation != 1:
            raise ValueError("Not implemented yet")

        self.bias = bias

        self.inner_params = {
            "cudnn_prefer": "fastest",
            "workspace_MB_limit": 1024,
        }
        # TODO valid value of inner_params check

        for kwarg in kwargs:
            if kwarg not in self.inner_params:
                raise TypeError("Keyword argument not understood:", kwarg)
            else:
                self.inner_params[kwarg] = kwargs[kwarg]

        w_shape = (
            self.out_channels,
            int(self.in_channels / self.group),
            self.kernel_size[0],
            self.kernel_size[1],
        )

        self.W = Tensor(shape=w_shape, requires_grad=True, stores_grad=True)
        # std = math.sqrt(
        # 2.0 / (self.in_channels * self.kernel_size[0] * self.kernel_size[1] +
        # self.out_channels))
        std = math.sqrt(
            2.0
            / (
                w_shape[1] * self.kernel_size[0] * self.kernel_size[1]
                + self.out_channels
            )
        )
        self.W.gaussian(0.0, std)

        if self.bias:
            b_shape = (self.out_channels,)
            self.b = Tensor(shape=b_shape, requires_grad=True, stores_grad=True)
            self.b.set_value(0.0)
        else:
            # to keep consistency when to do forward.
            self.b = None
            # Tensor(data=CTensor([]), requires_grad=False, stores_grad=False)

    def __call__(self, x):
        assert x.shape[1] == self.in_channels, "in_channels mismatched"

        if self.bias:
            self.device_check(x, self.W, self.b)
        else:
            self.device_check(x, self.W)

        if x.device.id() == -1:
            if self.group != 1:
                raise ValueError("Not implemented yet")
            else:
                if (not hasattr(self, "handle")) or (
                    x.shape[0] != self.handle.batchsize
                ):
                    self.handle = singa.ConvHandle(
                        x.data,
                        self.kernel_size,
                        self.stride,
                        self.padding,
                        self.in_channels,
                        self.out_channels,
                        self.bias,
                        self.group,
                    )
        else:
            if (not hasattr(self, "handle")) or (
                x.shape[0] != self.handle.batchsize
            ):
                self.handle = singa.CudnnConvHandle(
                    x.data,
                    self.kernel_size,
                    self.stride,
                    self.padding,
                    self.in_channels,
                    self.out_channels,
                    self.bias,
                    self.group,
                )

        y = conv2d(self.handle, x, self.W, self.b)
        return y

    def get_params(self):
        if self.bias:
            return {"W": self.W, "b": self.b}
        else:
            return {"W": self.W}

    def set_params(self, **parameters):
        # TODO(wangwei) remove it as Operation's set_params() is enough
        # input should be either a PyTensor or numpy ndarray.
        # Conv2d.set_params(W=np.ones((n, c, h, w), dtype=np.float32)),
        # Conv2d.set_params(**{'W':np.ones((n, c, h, w), dtype=np.float32)})
        self.allow_params = ["W", "b"]
        super(Conv2d, self).set_params(**parameters)
        for parameter_name in parameters:
            if parameter_name is "b":
                self.bias = True


class SeparableConv2d(Layer):
    def __init__(
        self,
        in_channels,
        out_channels,
        kernel_size,
        stride=1,
        padding=0,
        bias=False,
    ):
        self.depthwise_conv = Conv2d(
            in_channels,
            in_channels,
            kernel_size,
            stride,
            padding,
            group=in_channels,
            bias=bias,
        )

        self.point_conv = Conv2d(in_channels, out_channels, 1, bias=bias)

    def __call__(self, x):
        y = self.depthwise_conv(x)
        y = self.point_conv(y)
        return y


class BatchNorm2d(Layer):
    def __init__(self, num_features, momentum=0.9):
        self.channels = num_features
        self.momentum = momentum

        param_shape = (self.channels,)

        self.scale = Tensor(
            shape=param_shape, requires_grad=True, stores_grad=True
        )
        self.scale.set_value(1.0)

        self.bias = Tensor(
            shape=param_shape, requires_grad=True, stores_grad=True
        )
        self.bias.set_value(0.0)

        self.running_mean = Tensor(
            shape=param_shape, requires_grad=False, stores_grad=False
        )
        self.running_var = Tensor(
            shape=param_shape, requires_grad=False, stores_grad=False
        )

    def __call__(self, x):
        assert x.shape[1] == self.channels, (
            "number of channels dismatched. %d vs %d"
            % (x.shape[1], self.channels)
        )

        self.device_check(
            x, self.scale, self.bias, self.running_mean, self.running_var
        )

        if x.device.id() == -1:
            if not hasattr(self, "handle"):
                self.handle = singa.BatchNormHandle(self.momentum, x.data)
            elif x.shape[0] != self.handle.batchsize:
                self.handle = singa.BatchNormHandle(self.momentum, x.data)
        else:
            if not hasattr(self, "handle"):
                self.handle = singa.CudnnBatchNormHandle(self.momentum, x.data)
            elif x.shape[0] != self.handle.batchsize:
                self.handle = singa.CudnnBatchNormHandle(self.momentum, x.data)

        y = batchnorm_2d(
            self.handle,
            x,
            self.scale,
            self.bias,
            self.running_mean,
            self.running_var,
        )
        return y

    def get_params(self):
        return {"scale": self.scale, "bias": self.bias}

    def set_params(self, **parameters):
        # set parameters for BatchNorm2d Layer
        # input should be either a PyTensor or numpy ndarray.
        # examples:
        #   Batchnorm2d.set_params(scale=np.ones((1,), dtype=np.float32)),
        #   Batchnorm2d.set_params(**{'bias':np.ones((1), dtype=np.float32)})
        self.allow_params = ["scale", "bias"]
        super(BatchNorm2d, self).set_params(**parameters)


class _BatchNorm2d(Operation):
    def __init__(self, handle, name=None):
        super(_BatchNorm2d, self).__init__(name)
        self.handle = handle

    def forward(self, x, scale, bias, running_mean, running_var):
        self.running_mean = running_mean
        self.running_var = running_var
        if training:

            if isinstance(self.handle, singa.CudnnBatchNormHandle):
                y, mean, var = singa.GpuBatchNormForwardTraining(
                    self.handle, x, scale, bias, running_mean, running_var
                )

                self.cache = (x, scale, mean, var)
            else:
                y, mean, var = singa.CpuBatchNormForwardTraining(
                    self.handle, x, scale, bias, running_mean, running_var
                )
                self.cache = (x, scale, mean, var)
        else:
            if isinstance(self.handle, singa.CudnnBatchNormHandle):
                y = singa.GpuBatchNormForwardInference(
                    self.handle,
                    x,
                    scale,
                    bias,
                    running_mean,
                    running_var,
                )
            else:
                y = singa.CpuBatchNormForwardInference(
                    self.handle,
                    x,
                    scale,
                    bias,
                    running_mean,
                    running_var,
                )

        return y

    def backward(self, dy):
        assert training is True and hasattr(
            self, "cache"
        ), "Please set training as True before do BP. "

        x, scale, mean, var = self.cache
        if isinstance(self.handle, singa.CudnnBatchNormHandle):
            dx, ds, db = singa.GpuBatchNormBackward(
                self.handle, dy, x, scale, mean, var
            )
        else:
            dx, ds, db = singa.CpuBatchNormBackward(
                self.handle, dy, x, scale, mean, var
            )
            
        return dx, ds, db


def batchnorm_2d(handle, x, scale, bias, running_mean, running_var):
    return _BatchNorm2d(handle)(x, scale, bias, running_mean, running_var)[0]


class _Pooling2d(Operation):
    def __init__(self, handle):
        super(_Pooling2d, self).__init__()
        self.handle = handle

    def forward(self, x):
        if isinstance(self.handle, singa.CudnnPoolingHandle):
            y = singa.GpuPoolingForward(self.handle, x)
        else:
            y = singa.CpuPoolingForward(self.handle, x)

        if training:
            self.cache = (x, y)

        return y

    def backward(self, dy):
        if isinstance(self.handle, singa.CudnnPoolingHandle):
            dx = singa.GpuPoolingBackward(
                self.handle, dy, self.cache[0], self.cache[1]
            )
        else:
            dx = singa.CpuPoolingBackward(
                self.handle, dy, self.cache[0], self.cache[1]
            )
            
        return dx


def pooling_2d(handle, x):
    return _Pooling2d(handle)(x)[0]


class Pooling2d(Layer):
    def __init__(self, kernel_size, stride=None, padding=0, is_max=True):
        if isinstance(kernel_size, int):
            self.kernel_size = (kernel_size, kernel_size)
        elif isinstance(kernel_size, tuple):
            self.kernel_size = kernel_size
        else:
            raise TypeError("Wrong kernel_size type.")

        if stride is None:
            self.stride = self.kernel_size
        elif isinstance(stride, int):
            self.stride = (stride, stride)
        elif isinstance(stride, tuple):
            self.stride = stride
            assert stride[0] > 0 or (kernel_size[0] == 1 and padding[0] == 0), (
                "stride[0]=0, but kernel_size[0]=%d, padding[0]=%d"
                % (kernel_size[0], padding[0])
            )
        else:
            raise TypeError("Wrong stride type.")

        if isinstance(padding, int):
            self.padding = (padding, padding)
        elif isinstance(padding, tuple):
            self.padding = padding
        else:
            raise TypeError("Wrong padding type.")

        self.is_max = is_max

    def __call__(self, x):

        out_shape_h = (
            int(
                (x.shape[2] + 2 * self.padding[0] - self.kernel_size[0])
                // self.stride[0]
            )
            + 1
        )
        out_shape_w = (
            int(
                (x.shape[3] + 2 * self.padding[1] - self.kernel_size[1])
                // self.stride[1]
            )
            + 1
        )
        if x.device.id() == -1:
            if not hasattr(self, "handle"):
                self.handle = singa.PoolingHandle(
                    x.data,
                    self.kernel_size,
                    self.stride,
                    self.padding,
                    self.is_max,
                )
            elif (
                x.shape[0] != self.handle.batchsize
                or out_shape_h != self.handle.pooled_height
                or out_shape_w != self.handle.pooled_width
            ):
                self.handle = singa.PoolingHandle(
                    x.data,
                    self.kernel_size,
                    self.stride,
                    self.padding,
                    self.is_max,
                )
        else:
            if not hasattr(self, "handle"):
                self.handle = singa.CudnnPoolingHandle(
                    x.data,
                    self.kernel_size,
                    self.stride,
                    self.padding,
                    self.is_max,
                )
            elif (
                x.shape[0] != self.handle.batchsize
                or out_shape_h != self.handle.pooled_height
                or out_shape_w != self.handle.pooled_width
            ):
                self.handle = singa.CudnnPoolingHandle(
                    x.data,
                    self.kernel_size,
                    self.stride,
                    self.padding,
                    self.is_max,
                )

        y = pooling_2d(self.handle, x)
        return y


class MaxPool2d(Pooling2d):
    def __init__(self, kernel_size, stride=None, padding=0):
        super(MaxPool2d, self).__init__(kernel_size, stride, padding, True)


class AvgPool2d(Pooling2d):
    def __init__(self, kernel_size, stride=None, padding=0):
        super(AvgPool2d, self).__init__(kernel_size, stride, padding, False)


class MaxPool1d(Pooling2d):
    def __init__(self, kernel_size, stride=None, padding=0):
        if stride is None:
            stride = kernel_size
        super(MaxPool2d, self).__init__(
            (1, kernel_size), (0, stride), (0, padding), True
        )


class AvgPool1d(Pooling2d):
    def __init__(self, kernel_size, stride=None, padding=0):
        if stride is None:
            stride = kernel_size
        super(MaxPool2d, self).__init__(
            (1, kernel_size), (0, stride), (0, padding), False
        )


class Tanh(Operation):
    def __init__(self):
        super(Tanh, self).__init__()

    def forward(self, x):
        out = singa.Tanh(x)
        if training:
            self.cache = (out,)
        return out

    def backward(self, dy):
        dx = singa.__mul__(self.cache[0], self.cache[0])
        dx = singa.MultFloat(dx, -1.0)
        dx = singa.AddFloat(dx, 1.0)
        dx = singa.__mul__(dy, dx)
        return dx


def tanh(x):
    return Tanh()(x)[0]

class Cos(Operation):
    def __init__(self):
        super(Cos, self).__init__()

    def forward(self, x):
        if training:
            self.input = x
        return singa.Cos(x)

    def backward(self, dy):
        dx = singa.Sin(self.input)
        dx = singa.MultFloat(dx, -1.0)
        dx = singa.__mul__(dy, dx)
        return dx

def cos(x):
    return Cos()(x)[0]

class Cosh(Operation):
    def __init__(self):
        super(Cosh, self).__init__()

    def forward(self, x):
        if training:
            self.input = x
        return singa.Cosh(x)

    def backward(self, dy):
        dx = singa.Sinh(self.input)
        dx = singa.__mul__(dy, dx)
        return dx

def cosh(x):
    return Cosh()(x)[0]

class Acos(Operation):
    def __init__(self):
        super(Acos, self).__init__()

    def forward(self, x):
        if training:
            self.input = x
        return singa.Acos(x)

    def backward(self, dy):
        dx = singa.Square(self.input)
        dx = singa.MultFloat(dx, -1.0)         
        dx = singa.AddFloat(dx, 1.0)
        dx = singa.PowFloat(dx, -0.5)
        dx = singa.MultFloat(dx, -1.0)
        dx = singa.__mul__(dy, dx)
        return dx

def acos(x):
    return Acos()(x)[0]

class Acosh(Operation):
    def __init__(self):
        super(Acosh, self).__init__()

    def forward(self, x):
        if training:
            self.input = x
        return singa.Acosh(x)

    def backward(self, dy):
        dx = singa.SubFloat(self.input, 1.0)
        dx = singa.Sqrt(dx)
        temp = singa.AddFloat(self.input, 1.0)
        temp = singa.Sqrt(temp)
        dx = singa.__mul__(dx, temp)
        dx = singa.PowFloat(dx, -1.0)
        dx = singa.__mul__(dy, dx)
        return dx

def acosh(x):
    return Acosh()(x)[0]

class Sin(Operation):
    def __init__(self):
        super(Sin, self).__init__()

    def forward(self, x):
        if training:
            self.input = x
        return singa.Sin(x)

    def backward(self, dy):
        dx = singa.Cos(self.input)
        dx = singa.__mul__(dy, dx)
        return dx

def sin(x):
    return Sin()(x)[0]

class Sinh(Operation):
    def __init__(self):
        super(Sinh, self).__init__()

    def forward(self, x):
        if training:
            self.input = x
        return singa.Sinh(x)

    def backward(self, dy):
        dx = singa.Cosh(self.input)
        dx = singa.__mul__(dy, dx)
        return dx

def sinh(x):
    return Sinh()(x)[0]

class Asin(Operation):
    def __init__(self):
        super(Asin, self).__init__()

    def forward(self, x):
        if training:
            self.input = x
        return singa.Asin(x)

    def backward(self, dy):
        dx = singa.Square(self.input)
        dx = singa.MultFloat(dx, -1.0)         
        dx = singa.AddFloat(dx, 1.0)
        dx = singa.PowFloat(dx, -0.5)
        dx = singa.__mul__(dy, dx)
        return dx

def asin(x):
    return Asin()(x)[0]

class Asinh(Operation):
    def __init__(self):
        super(Asinh, self).__init__()

    def forward(self, x):
        if training:
            self.input = x
        return singa.Asinh(x)

    def backward(self, dy):
        dx = singa.Square(self.input)
        dx = singa.AddFloat(dx, 1.0)
        dx = singa.PowFloat(dx, -0.5)
        dx = singa.__mul__(dy, dx)
        return dx

def asinh(x):
    return Asinh()(x)[0]

class Tan(Operation):
    def __init__(self):
        super(Tan, self).__init__()

    def forward(self, x):
        if training:
            self.input = x
        return singa.Tan(x)

    def backward(self, dy):
        dx = singa.Cos(self.input)
        dx = singa.Square(dx)
        dx = singa.PowFloat(dx, -1.0)
        dx = singa.__mul__(dy, dx)
        return dx

def tan(x):
    return Tan()(x)[0]

class Atan(Operation):
    def __init__(self):
        super(Atan, self).__init__()

    def forward(self, x):
        if training:
            self.input = x
        return singa.Atan(x)

    def backward(self, dy):
        dx = singa.Square(self.input)
        dx = singa.AddFloat(dx, 1.0)
        dx = singa.PowFloat(dx, -1.0)
        dx = singa.__mul__(dy, dx)
        return dx

def atan(x):
    return Atan()(x)[0]

class Atanh(Operation):
    def __init__(self):
        super(Atanh, self).__init__()

    def forward(self, x):
        if training:
            self.input = x
        return singa.Atanh(x)

    def backward(self, dy):
        dx = singa.Square(self.input)
        dx = singa.MultFloat(dx, -1.0)         
        dx = singa.AddFloat(dx, 1.0)
        dx = singa.PowFloat(dx, -1.0)
        dx = singa.__mul__(dy, dx)
        return dx

def atanh(x):
    return Atanh()(x)[0]

class Sigmoid(Operation):
    def __init__(self):
        super(Sigmoid, self).__init__()

    def forward(self, x):
        out = singa.Sigmoid(x)
        if training:
            self.cache = (out,)
        return out

    def backward(self, dy):
        dx = singa.MultFloat(self.cache[0], -1.0)
        dx = singa.AddFloat(dx, 1.0)
        dx = singa.__mul__(self.cache[0], dx)
        dx = singa.__mul__(dy, dx)
        return dx


def sigmoid(x):
    return Sigmoid()(x)[0]


class Mul(Operation):
    def __init__(self):
        super(Mul, self).__init__()

    def forward(self, x1, x2):
        if training:
            self.cache = (x1, x2)
        return singa.__mul__(x1, x2)

    def backward(self, dy):
        dx1 = singa.__mul__(dy, self.cache[1])
        dx2 = singa.__mul__(dy, self.cache[0])
        return dx1, dx2


class Unsqueeze(Operation):
    def __init__(self,axis):
        super(Unsqueeze, self).__init__()
        if(type(axis) is int):
            self.axis=list(axis)
        else:
            self.axis=axis

    def forward(self, x):
        self.cache=x.shape()
        cur = list(self.cache)
        for i in self.axis:
            cur.insert(i,1)
        return singa.Reshape(x, cur)

    def backward(self, dy):
        return singa.Reshape(dy, self.cache)


def unsqueeze(x,axis=-1):
    return Unsqueeze(axis)(x)[0]


def mul(x, y):
    # do pointwise multiplication
    return Mul()(x, y)[0]

class Transpose(Operation):
    def __init__(self,perm):
        super(Transpose, self).__init__()
        self.perm=list(perm)

    def forward(self, x):
        return singa.Transpose(x, self.perm)

    def backward(self, dy):
        cur=[]
        for i in range(len(self.perm)):
            cur+=[self.perm.index(i)]
        return singa.Transpose(dy, cur)


def transpose(x,shape):
    return Transpose(shape)(x)[0]


def add_all(*xs):
    assert len(xs) > 2
    y = add(xs[0], xs[1])
    for x in xs[2:]:
        y = add(y, x)
    return


class RNN_Base(Layer):
    def __init__(self):
        raise NotImplementedError

    def __call__(self):
        raise NotImplementedError

    def step_forward(self):
        raise NotImplementedError


class RNN(RNN_Base):
    def __init__(
        self,
        input_size,
        hidden_size,
        num_layers=1,
        nonlinearity="tanh",
        bias=True,
        batch_first=False,
        dropout=0,
        bidirectional=False,
    ):
        self.nonlinearity = nonlinearity

        Wx_shape = (input_size, hidden_size)
        self.Wx = Tensor(shape=Wx_shape, requires_grad=True, stores_grad=True)
        self.Wx.gaussian(0.0, 1.0)

        Wh_shape = (hidden_size, hidden_size)
        self.Wh = Tensor(shape=Wh_shape, requires_grad=True, stores_grad=True)
        self.Wh.gaussian(0.0, 1.0)

        B_shape = (hidden_size,)
        self.b = Tensor(shape=B_shape, requires_grad=True, stores_grad=True)
        self.b.set_value(0.0)

        self.params = (self.Wx, self.Wh, self.b)

    def __call__(self, xs, h0):
        # xs: a tuple or list of input tensors
        if not isinstance(xs, tuple):
            xs = tuple(xs)
        inputs = xs + (h0,)
        self.device_check(*inputs)
        # self.device_check(inputs[0], *self.params)
        self.device_check(inputs[0], self.Wx, self.Wh, self.b)
        batchsize = xs[0].shape[0]
        out = []
        h = self.step_forward(xs[0], h0, self.Wx, self.Wh, self.b)
        out.append(h)
        for x in xs[1:]:
            assert x.shape[0] == batchsize
            h = self.step_forward(x, h, self.Wx, self.Wh, self.b)
            out.append(h)
        return out, h

    def step_forward(self, x, h, Wx, Wh, b):
        y2 = matmul(h, Wh)
        y1 = matmul(x, Wx)
        y = add(y2, y1)
        y = add_bias(y, b, axis=0)
        if self.nonlinearity == "tanh":
            y = tanh(y)
        elif self.nonlinearity == "relu":
            y = relu(y)
        else:
            raise ValueError
        return y


class LSTM(RNN_Base):
    def __init__(
        self,
        input_size,
        hidden_size,
        nonlinearity="tanh",
        num_layers=1,
        bias=True,
        batch_first=False,
        dropout=0,
        bidirectional=False,
    ):
        self.nonlinearity = nonlinearity

        Wx_shape = (input_size, hidden_size)
        self.Wx = []
        for i in range(4):
            w = Tensor(shape=Wx_shape, requires_grad=True, stores_grad=True)
            w.gaussian(0.0, 1.0)
            self.Wx.append(w)

        Wh_shape = (hidden_size, hidden_size)
        self.Wh = []
        for i in range(4):
            w = Tensor(shape=Wh_shape, requires_grad=True, stores_grad=True)
            w.gaussian(0.0, 1.0)
            self.Wh.append(w)

        Bx_shape = (hidden_size,)
        self.Bx = []
        for i in range(4):
            b = Tensor(shape=Bx_shape, requires_grad=True, stores_grad=True)
            b.set_value(0.0)
            self.Bx.append(b)

        self.Bh = []
        for i in range(4):
            b = Tensor(shape=Bx_shape, requires_grad=True, stores_grad=True)
            b.set_value(0.0)
            self.Bh.append(b)

        self.params = self.Wx + self.Wh + self.Bx + self.Bh

    def __call__(self, xs, h0_c0):
        # xs: a tuple or list of input tensors
        # h0_c0: a tuple of (h0, c0)
        h0, c0 = h0_c0
        if not isinstance(xs, list):
            xs = list(xs)
        inputs = xs + list((h0, c0))
        self.device_check(*inputs)
        # self.device_check(inputs[0], *self.params)
        self.device_check(inputs[0], *(self.Wx + self.Wh + self.Bx + self.Bh))
        batchsize = xs[0].shape[0]
        out = []
        h, c = self.step_forward(
            xs[0], h0, c0, self.Wx, self.Wh, self.Bx, self.Bh
        )
        out.append(h)
        for x in xs[1:]:
            assert x.shape[0] == batchsize
            h, c = self.step_forward(
                x, h, c, self.Wx, self.Wh, self.Bx, self.Bh
            )
            out.append(h)
        return out, h, c

    def step_forward(self, x, h, c, Wx, Wh, Bx, Bh):
        y1 = matmul(x, Wx[0])
        y1 = add_bias(y1, Bx[0], axis=0)
        y2 = matmul(h, Wh[0])
        y2 = add_bias(y2, Bh[0], axis=0)
        i = add(y1, y2)
        i = sigmoid(i)

        y1 = matmul(x, Wx[1])
        y1 = add_bias(y1, Bx[1], axis=0)
        y2 = matmul(h, Wh[1])
        y2 = add_bias(y2, Bh[1], axis=0)
        f = add(y1, y2)
        f = sigmoid(f)

        y1 = matmul(x, Wx[2])
        y1 = add_bias(y1, Bx[2], axis=0)
        y2 = matmul(h, Wh[2])
        y2 = add_bias(y2, Bh[2], axis=0)
        o = add(y1, y2)
        o = sigmoid(o)

        y1 = matmul(x, Wx[3])
        y1 = add_bias(y1, Bx[3], axis=0)
        y2 = matmul(h, Wh[3])
        y2 = add_bias(y2, Bh[3], axis=0)
        g = add(y1, y2)
        g = tanh(g)

        cout1 = mul(f, c)
        cout2 = mul(i, g)
        cout = add(cout1, cout2)

        hout = tanh(cout)
        hout = mul(o, hout)
        return hout, cout


class Abs(Operation):
    def forward(self, a):
        if training:
            self.input = a
        return singa.Abs(a)

    def backward(self, dy):
        dx = singa.Sign(self.input)
        return singa.__mul__(dy, dx)


def abs(a):
    return Abs()(a)[0]


class Exp(Operation):
    def forward(self, a):
        if training:
            self.input = a
        return singa.Exp(a)

    def backward(self, dy):
        dx = singa.Exp(self.input)
        return singa.__mul__(dy, dx)


def exp(a):
    return Exp()(a)[0]


class LeakyRelu(Operation):
    def __init__(self, a):
        super().__init__(self)
        self.a = a

    def forward(self, x):
        if training:
            self.input = x
        x1 = singa.LTFloat(x, 0.0)
        x1 = singa.__mul__(x, x1)
        x1 = singa.MultFloat(x1, self.a)
        x2 = singa.ReLU(x)
        x1 = singa.__add__(x1, x2)
        return x1

    def backward(self, dy):
        # TODO(wangwei) check the correctness
        dx1 = singa.GTFloat(self.input, 0.0)
        dx2 = singa.LTFloat(self.input, 0.0)
        dx2 = singa.MultFloat(dx2, self.a)
        dx = singa.__add__(dx1, dx2)
        return singa.__mul__(dy, dx)


def leakyrelu(x, a=0.01):
    return LeakyRelu(a)(x)[0]


class Sign(Operation):
    def __init__(self):
        super(Sign, self).__init__()

    def forward(self, a):
        if training:
            self.input = a
        return singa.Sign(a)

    def backward(self, dy):
        dx = singa.MultFloat(dy, 0.0)
        return dx


def sign(a):
    return Sign()(a)[0]

    
class Pow(Operation):
    def __init__(self):
        super(Pow, self).__init__()

    def forward(self, a, b):
        if training:
            self.input = (a, b)
        return singa.Pow(a, b)

    def backward(self, dy):
        da1=singa.__mul__(self.input[1], singa.Pow(self.input[0], singa.SubFloat(self.input[1],1.0)))
        da=singa.__mul__(da1, dy)

        db1=singa.__mul__(singa.Pow(self.input[0],self.input[1]), singa.Log(self.input[0]))
        db=singa.__mul__(db1, dy)

        return da, db

def pow(a, b):
    return Pow()(a,b)[0]

    
class SoftSign(Operation):
    def __init__(self):
        super(SoftSign, self).__init__()  
    
    def forward(self, x):
    # y = x / (1 + np.abs(x))
        if training:
            self.input = x
        x1 = singa.AddFloat(singa.Abs(x),1.0)
        y = singa.__div__(x,x1)
        
        return y
      
    def backward(self, dy):
        dx = singa.AddFloat(singa.Abs(self.input),1.0)
        dx = singa.PowFloat(singa.Square(dx),-1.0)
        dx = singa.__mul__(dy, dx)
        return dx
      
def softsign(x):
    return SoftSign()(x)[0]


class Sqrt(Operation):
    def __init__(self):
        super(Sqrt, self).__init__()  
    
    def forward(self, x):
        if training:
            self.input = x
        return singa.Sqrt(x)
      
    def backward(self, dy):
        dx = singa.PowFloat(self.input,-0.5)
        dx = singa.MultFloat(dx,0.5)
        dx = singa.__mul__(dy, dx)
        return dx

def sqrt(x):
    return Sqrt()(x)[0]
  

class SoftPlus(Operation):
    def __init__(self):
        super(SoftPlus, self).__init__()  
    
    def forward(self, x):
    #f(x) = ln(exp(x) + 1)
        if training:
            self.input = x
        x1 = singa.AddFloat(singa.Exp(x),1.0)
        y = singa.Log(x1)    
        return y

    def backward(self, dy):
        dx = singa.Exp(singa.MultFloat(self.input, -1.0))
        dx = singa.PowFloat(singa.AddFloat(dx,1.0),-1.0)
        dx = singa.__mul__(dy, dx)
        return dx

      
def softplus(x):
    return SoftPlus()(x)[0]


class Sub(Operation):
    def __init__(self):
        super(Sub, self).__init__()    
    
    def forward(self, a, b):    
        if training:
            self.input = (a, b)
            return singa.__sub__(a, b)

    def backward(self, dy):
        return dy, singa.MultFloat(dy, -1.0)


def sub(a, b):
    return Sub()(a,b)[0]


<<<<<<< HEAD
class Max(Operation):
    def __init__(self):
        super(Max, self).__init__()    

    def forward(self, a, b):
        m = singa.__sub__(a,b)
        mask0 = singa.GTFloat(m,0) 
        mask00 = singa.__mul__(singa.GEFloat(m,0),a)
        mask1 = singa.LTFloat(m,0)
        mask11=singa.__mul__(mask1,b)
        mask = singa.__add__(mask00,mask11)
        
        if training:
            self.mask0 = mask0
            self.mask1 = mask1
        
            return mask

    def backward(self, dy):
        return (self.mask0, self.mask1)
   
        
def max(a,b):
    return Max()(a,b)[0]
=======
class Log(Operation):
    def __init__(self):
        super(Log, self).__init__()  
    
    def forward(self, x):
        if training:
            self.input = x
        return singa.Log(x)
    def backward(self, dy):
        dx = singa.PowFloat(self.input,-1)
        dx = singa.__mul__(dy, dx)
        return dx

def log(x):
    return Log()(x)[0]


class Div(Operation):
    def __init__(self):
        super(Div, self).__init__()    
    
    def forward(self, a, b):    
        if training:
            self.input = (a, b)
        return singa.__div__(a, b)

    def backward(self, dy):
        #dy/dx_0 = b^(-1)
        #dy/dx_1 = (-a)*b^(-2)
        da = singa.__mul__(dy, singa.PowFloat(self.input[1],-1.0))

        db1 = singa.PowFloat(self.input[1], -2.0)
        db1 = singa.__mul__(db1, singa.MultFloat(self.input[0], -1.0))
        db = singa.__mul__(dy, db1)

        return da,db

    
def div(a, b):
    return Div()(a,b)[0]
>>>>>>> ed8ff36b
<|MERGE_RESOLUTION|>--- conflicted
+++ resolved
@@ -456,7 +456,7 @@
 
 def clip(x,min,max):
     return Clip(min,max)(x)[0]
-  
+
 class Identity(Operation):
     def __init__(self):
         super(Identity, self).__init__()
@@ -541,6 +541,7 @@
 
 def greater(x,y):
     return Greater()(x,y)[0]
+
 class AddBias(Operation):
     """
     Add Bias to each row / column of the Tensor, depending on the axis arg.
@@ -2072,7 +2073,7 @@
 def sign(a):
     return Sign()(a)[0]
 
-    
+
 class Pow(Operation):
     def __init__(self):
         super(Pow, self).__init__()
@@ -2094,7 +2095,7 @@
 def pow(a, b):
     return Pow()(a,b)[0]
 
-    
+
 class SoftSign(Operation):
     def __init__(self):
         super(SoftSign, self).__init__()  
@@ -2177,70 +2178,69 @@
     return Sub()(a,b)[0]
 
 
-<<<<<<< HEAD
+class Log(Operation):
+    def __init__(self):
+        super(Log, self).__init__()
+
+    def forward(self, x):
+        if training:
+            self.input = x
+        return singa.Log(x)
+    def backward(self, dy):
+        dx = singa.PowFloat(self.input,-1)
+        dx = singa.__mul__(dy, dx)
+        return dx
+
+def log(x):
+    return Log()(x)[0]
+
+
+class Div(Operation):
+    def __init__(self):
+        super(Div, self).__init__()
+
+    def forward(self, a, b):
+        if training:
+            self.input = (a, b)
+        return singa.__div__(a, b)
+
+    def backward(self, dy):
+        #dy/dx_0 = b^(-1)
+        #dy/dx_1 = (-a)*b^(-2)
+        da = singa.__mul__(dy, singa.PowFloat(self.input[1],-1.0))
+
+        db1 = singa.PowFloat(self.input[1], -2.0)
+        db1 = singa.__mul__(db1, singa.MultFloat(self.input[0], -1.0))
+        db = singa.__mul__(dy, db1)
+
+        return da,db
+
+
+def div(a, b):
+    return Div()(a,b)[0]
+
+
 class Max(Operation):
     def __init__(self):
-        super(Max, self).__init__()    
+        super(Max, self).__init__()
 
     def forward(self, a, b):
         m = singa.__sub__(a,b)
-        mask0 = singa.GTFloat(m,0) 
+        mask0 = singa.GTFloat(m,0)
         mask00 = singa.__mul__(singa.GEFloat(m,0),a)
         mask1 = singa.LTFloat(m,0)
         mask11=singa.__mul__(mask1,b)
         mask = singa.__add__(mask00,mask11)
-        
+
         if training:
             self.mask0 = mask0
             self.mask1 = mask1
-        
+
             return mask
 
     def backward(self, dy):
         return (self.mask0, self.mask1)
-   
-        
+
+
 def max(a,b):
-    return Max()(a,b)[0]
-=======
-class Log(Operation):
-    def __init__(self):
-        super(Log, self).__init__()  
-    
-    def forward(self, x):
-        if training:
-            self.input = x
-        return singa.Log(x)
-    def backward(self, dy):
-        dx = singa.PowFloat(self.input,-1)
-        dx = singa.__mul__(dy, dx)
-        return dx
-
-def log(x):
-    return Log()(x)[0]
-
-
-class Div(Operation):
-    def __init__(self):
-        super(Div, self).__init__()    
-    
-    def forward(self, a, b):    
-        if training:
-            self.input = (a, b)
-        return singa.__div__(a, b)
-
-    def backward(self, dy):
-        #dy/dx_0 = b^(-1)
-        #dy/dx_1 = (-a)*b^(-2)
-        da = singa.__mul__(dy, singa.PowFloat(self.input[1],-1.0))
-
-        db1 = singa.PowFloat(self.input[1], -2.0)
-        db1 = singa.__mul__(db1, singa.MultFloat(self.input[0], -1.0))
-        db = singa.__mul__(dy, db1)
-
-        return da,db
-
-    
-def div(a, b):
-    return Div()(a,b)[0]
->>>>>>> ed8ff36b
+    return Max()(a,b)[0]